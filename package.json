--- conflicted
+++ resolved
@@ -36,11 +36,7 @@
     ]
   },
   "resolutions": {
-<<<<<<< HEAD
-    "@metamask/snaps-sdk": "^8.1.0"
-=======
     "@metamask/snaps-sdk": "8.1.0"
->>>>>>> 05222407
   },
   "devDependencies": {
     "@commitlint/cli": "^17.7.1",
