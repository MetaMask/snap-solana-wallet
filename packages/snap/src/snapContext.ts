--- conflicted
+++ resolved
@@ -64,7 +64,6 @@
   subscriptionService: SubscriptionService;
   eventEmitter: EventEmitter;
   nameResolutionService: NameResolutionService;
-  //   accountsService: AccountsService;
 };
 
 const configProvider = new ConfigProvider();
@@ -140,12 +139,9 @@
   tokenMetadataService,
   cache: inMemoryCache,
   tokenPricesService,
-<<<<<<< HEAD
+  nftApiClient,
   accountMonitor,
   eventEmitter,
-=======
-  nftApiClient,
->>>>>>> 99096c9c
 });
 
 const transactionsService = new TransactionsService({
