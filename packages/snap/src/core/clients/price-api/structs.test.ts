--- conflicted
+++ resolved
@@ -19,16 +19,9 @@
         'solana:5eykt4UsFv8P8NJdTREpY1vzqKqZKvdp/slip44:501'
       ]!.price = -4;
 
-      expect(() =>
-<<<<<<< HEAD
-        assert(spotPricesWithInvalidPrice, SpotPricesStruct),
-      ).toThrow('Expected a positive number but received a negative number -4');
-=======
-        assert(spotPrices, SpotPricesFromPriceApiWithoutMarketDataStruct),
-      ).toThrow(
+      expect(() => assert(spotPrices, SpotPricesStruct)).toThrow(
         'At path: solana:5eykt4UsFv8P8NJdTREpY1vzqKqZKvdp/slip44:501.usd -- Expected a number greater than or equal to 0 but received `-4`',
       );
->>>>>>> 3afccaf5
     });
   });
 });