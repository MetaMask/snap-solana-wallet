<<<<<<< HEAD
import type { Infer } from '@metamask/superstruct';
import {
  enums,
=======
import {
  enums,
  min,
>>>>>>> 3afccaf5
  nullable,
  number,
  record,
  string,
<<<<<<< HEAD
  type,
} from '@metamask/superstruct';
import { CaipAssetTypeStruct } from '@metamask/utils';

import {
  PercentNumberStruct,
  PositiveNumberStruct,
} from '../../validation/structs';

/**
 * We use `type()` here instead of `object()` to allow for extra properties that are not defined in the schema.
 * This is because the Price API `GET /v3/spot-prices` endpoint returns undocumented extra properties occasionally.
 */
export const SpotPriceStruct = type({
  id: string(),
  price: PositiveNumberStruct,
  marketCap: PositiveNumberStruct,
  allTimeHigh: nullable(PositiveNumberStruct),
  allTimeLow: nullable(PositiveNumberStruct),
  totalVolume: PositiveNumberStruct,
  high1d: nullable(PositiveNumberStruct),
  low1d: nullable(PositiveNumberStruct),
  circulatingSupply: nullable(PositiveNumberStruct),
  dilutedMarketCap: nullable(PositiveNumberStruct),
  marketCapPercentChange1d: nullable(PercentNumberStruct),
  priceChange1d: nullable(number()),
  pricePercentChange1h: nullable(PercentNumberStruct),
  pricePercentChange1d: nullable(PercentNumberStruct),
  pricePercentChange7d: nullable(PercentNumberStruct),
  pricePercentChange14d: nullable(PercentNumberStruct),
  pricePercentChange30d: nullable(PercentNumberStruct),
  pricePercentChange200d: nullable(PercentNumberStruct),
  pricePercentChange1y: nullable(PercentNumberStruct),
});

export type SpotPrice = Infer<typeof SpotPriceStruct>;
=======
} from '@metamask/superstruct';

import { Caip19Struct } from '../../validation/structs';
>>>>>>> 3afccaf5

/**
 * @example
 * {
 *   "bip122:000000000019d6689c085ae165831e93/slip44:0": {
 *     "id": "bitcoin",
 *     "price": 84302,
 *     "marketCap": 1670808919774,
 *     "allTimeHigh": 108786,
 *     "allTimeLow": 67.81,
 *     "totalVolume": 25784747348,
 *     "high1d": 84370,
 *     "low1d": 81426,
 *     "circulatingSupply": 19844840,
 *     "dilutedMarketCap": 1670808919774,
 *     "marketCapPercentChange1d": 3.2788,
 *     "priceChange1d": 2876.1,
 *     "pricePercentChange1h": 0.1991278666784771,
 *     "pricePercentChange1d": 3.5321815522315307,
 *     "pricePercentChange7d": -3.4056070943823666,
 *     "pricePercentChange14d": 1.663812725054475,
 *     "pricePercentChange30d": -1.8166338283570667,
 *     "pricePercentChange200d": 45.12491105880435,
 *     "pricePercentChange1y": 21.403818710804778
 *   },
 *   "eip155:1/slip44:60": { ... },
 *   "solana:EtWTRABZaYq6iMfeYKouRu166VU2xqa1/slip44:501": null
 */
<<<<<<< HEAD
export const SpotPricesStruct = record(
  CaipAssetTypeStruct,
  nullable(SpotPriceStruct),
=======
export const SpotPricesFromPriceApiWithoutMarketDataStruct = record(
  Caip19Struct,
  nullable(record(string(), min(number(), 0))),
>>>>>>> 3afccaf5
);

export type SpotPrices = Infer<typeof SpotPricesStruct>;

export const VsCurrencyParamStruct = enums([
  'btc',
  'eth',
  'ltc',
  'bch',
  'bnb',
  'eos',
  'xrp',
  'xlm',
  'link',
  'dot',
  'yfi',
  'usd',
  'aed',
  'ars',
  'aud',
  'bdt',
  'bhd',
  'bmd',
  'brl',
  'cad',
  'chf',
  'clp',
  'cny',
  'czk',
  'dkk',
  'eur',
  'gbp',
  'gel',
  'hkd',
  'huf',
  'idr',
  'ils',
  'inr',
  'jpy',
  'krw',
  'kwd',
  'lkr',
  'mmk',
  'mxn',
  'myr',
  'ngn',
  'nok',
  'nzd',
  'php',
  'pkr',
  'pln',
  'rub',
  'sar',
  'sek',
  'sgd',
  'thb',
  'try',
  'twd',
  'uah',
  'vef',
  'vnd',
  'zar',
  'xdr',
  'xag',
  'xau',
  'bits',
  'sats',
]);

export type VsCurrencyParam = Infer<typeof VsCurrencyParamStruct>;<|MERGE_RESOLUTION|>--- conflicted
+++ resolved
@@ -1,25 +1,16 @@
-<<<<<<< HEAD
+import { CaipAssetTypeStruct } from '@metamask/keyring-api';
 import type { Infer } from '@metamask/superstruct';
 import {
   enums,
-=======
-import {
-  enums,
   min,
->>>>>>> 3afccaf5
   nullable,
   number,
   record,
   string,
-<<<<<<< HEAD
   type,
 } from '@metamask/superstruct';
-import { CaipAssetTypeStruct } from '@metamask/utils';
 
-import {
-  PercentNumberStruct,
-  PositiveNumberStruct,
-} from '../../validation/structs';
+import { PercentNumberStruct } from '../../validation/structs';
 
 /**
  * We use `type()` here instead of `object()` to allow for extra properties that are not defined in the schema.
@@ -27,15 +18,15 @@
  */
 export const SpotPriceStruct = type({
   id: string(),
-  price: PositiveNumberStruct,
-  marketCap: PositiveNumberStruct,
-  allTimeHigh: nullable(PositiveNumberStruct),
-  allTimeLow: nullable(PositiveNumberStruct),
-  totalVolume: PositiveNumberStruct,
-  high1d: nullable(PositiveNumberStruct),
-  low1d: nullable(PositiveNumberStruct),
-  circulatingSupply: nullable(PositiveNumberStruct),
-  dilutedMarketCap: nullable(PositiveNumberStruct),
+  price: min(number(), 0),
+  marketCap: min(number(), 0),
+  allTimeHigh: nullable(min(number(), 0)),
+  allTimeLow: nullable(min(number(), 0)),
+  totalVolume: min(number(), 0),
+  high1d: nullable(min(number(), 0)),
+  low1d: nullable(min(number(), 0)),
+  circulatingSupply: nullable(min(number(), 0)),
+  dilutedMarketCap: nullable(min(number(), 0)),
   marketCapPercentChange1d: nullable(PercentNumberStruct),
   priceChange1d: nullable(number()),
   pricePercentChange1h: nullable(PercentNumberStruct),
@@ -48,11 +39,6 @@
 });
 
 export type SpotPrice = Infer<typeof SpotPriceStruct>;
-=======
-} from '@metamask/superstruct';
-
-import { Caip19Struct } from '../../validation/structs';
->>>>>>> 3afccaf5
 
 /**
  * @example
@@ -81,15 +67,9 @@
  *   "eip155:1/slip44:60": { ... },
  *   "solana:EtWTRABZaYq6iMfeYKouRu166VU2xqa1/slip44:501": null
  */
-<<<<<<< HEAD
 export const SpotPricesStruct = record(
   CaipAssetTypeStruct,
   nullable(SpotPriceStruct),
-=======
-export const SpotPricesFromPriceApiWithoutMarketDataStruct = record(
-  Caip19Struct,
-  nullable(record(string(), min(number(), 0))),
->>>>>>> 3afccaf5
 );
 
 export type SpotPrices = Infer<typeof SpotPricesStruct>;
