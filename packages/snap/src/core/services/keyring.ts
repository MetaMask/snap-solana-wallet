--- conflicted
+++ resolved
@@ -45,34 +45,25 @@
 import { assert } from 'superstruct';
 import { v4 as uuidv4 } from 'uuid';
 
-<<<<<<< HEAD
 import { CAIP2_TO_SOLANA_CLUSTER } from '../constants/caip2-to-solana-cluster';
-import { LAMPORTS_PER_SOL, SOL_CAIP_19, SOL_SYMBOL } from '../constants/solana';
-import { deriveSolanaPrivateKey } from '../utils/derive-solana-private-key';
-=======
 import {
   SOL_SYMBOL,
   SolanaCaip19Tokens,
   SolanaSubmitRequestMethods,
   type SolanaCaip2Networks,
 } from '../constants/solana';
-import { deriveSolanaAddress } from '../utils/derive-solana-address';
->>>>>>> b35ed000
+import { deriveSolanaPrivateKey } from '../utils/derive-solana-private-key';
 import { getLowestUnusedKeyringAccountIndex } from '../utils/get-lowest-unused-keyring-account-index';
 import { getNetworkFromToken } from '../utils/get-network-from-token';
 import { getProvider } from '../utils/get-provider';
 import logger from '../utils/logger';
-<<<<<<< HEAD
+import type { TransferSolParams } from '../validation/structs';
 import {
   GetAccounBalancesResponseStruct,
   TransferSolParamsStruct,
-  type TransferSolParams,
 } from '../validation/structs';
 import { validateRequest } from '../validation/validators';
-=======
-import { GetAccounBalancesResponseStruct } from '../validation';
 import { RpcConnection } from './rpc-connection';
->>>>>>> b35ed000
 import { SolanaState } from './state';
 
 /**
@@ -225,16 +216,6 @@
         throw new Error('Account not found');
       }
 
-<<<<<<< HEAD
-      for (const asset of assets) {
-        if (asset === SOL_CAIP_19) {
-          const response = await this.#rpc
-            .getBalance(address(account.address))
-            .send();
-
-          const balance = Number(response.value) / LAMPORTS_PER_SOL;
-          balances.set(asset, String(balance));
-=======
       const assetsByNetwork: Record<SolanaCaip2Networks, string[]> = (
         Object as any
       ).groupBy(assets, (asset: string) => getNetworkFromToken(asset));
@@ -258,7 +239,6 @@
             // Tokens: unssuported
             logger.log({ asset, network: currentNetwork }, 'Unsupported asset');
           }
->>>>>>> b35ed000
         }
       }
 
@@ -310,50 +290,37 @@
   }
 
   async submitRequest(request: KeyringRequest): Promise<KeyringResponse> {
-<<<<<<< HEAD
-    // method: 'keyring_submitRequest',
-    // {
-    //   id: uuidV4(),
-    //   account,
-    //   scope: 'solana:EtWTRABZaYq6iMfeYKouRu166VU2xqa1',
-    //   request: {
-    //     method: `${SolMethod.SendAndConfirmTransaction}`,
-    //     params: {
-    //       to: SOL_ADDRESS,
-    //       amount: '0.00000500', solana amount
-    //     },
-    //   },
-    // },
-
+    return { pending: false, result: await this.#handleSubmitRequest(request) };
+  }
+
+  async #handleSubmitRequest(request: KeyringRequest): Promise<Json> {
     const { scope, account: accountId } = request;
     const { method, params } = request.request;
-    console.log({ scope, accountId, method, params });
+
+    const cluster = CAIP2_TO_SOLANA_CLUSTER[scope];
+    if (!cluster) {
+      throw new Error(`Unrecognized scope: ${scope}`);
+    }
 
     const account = await this.getAccount(accountId);
-    console.log({ account });
-
     if (!account) {
       throw new Error('Account not found');
     }
 
-    if (!params) {
-      throw new Error(`Method ${method} called without params`);
-    }
-
-    const cluster = CAIP2_TO_SOLANA_CLUSTER[scope];
-
-    if (!cluster) {
-      throw new Error(`Unrecognized scope: ${scope}`);
-    }
-
     switch (method) {
-      case `${SolMethod.SendAndConfirmTransaction}`: {
+      case SolMethod.SendAndConfirmTransaction: {
         const signature = await this.#transferSol(
           account,
           params as TransferSolParams,
         );
-        return { pending: false, result: { signature } };
+        return { signature };
       }
+
+      case SolanaSubmitRequestMethods.SendSolana: {
+        // TODO: to be implemented
+        return {};
+      }
+
       default:
         throw new MethodNotFoundError() as Error;
     }
@@ -492,23 +459,7 @@
     }>
   > {
     const latestBlockhashResponse = await this.#rpc.getLatestBlockhash().send();
+
     return latestBlockhashResponse.value;
-=======
-    return { pending: false, result: await this.#handleSubmitRequest(request) };
-  }
-
-  async #handleSubmitRequest(request: KeyringRequest): Promise<Json> {
-    // eslint-disable-next-line @typescript-eslint/no-unused-vars
-    const { method, params } = request.request;
-
-    switch (method) {
-      case SolanaSubmitRequestMethods.SendSolana:
-        // TODO: to be implemented
-        return {};
-
-      default:
-        throw new Error(`Method not supported: ${method}`);
-    }
->>>>>>> b35ed000
   }
 }