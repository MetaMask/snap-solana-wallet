/* eslint-disable @typescript-eslint/restrict-plus-operands */
/* eslint-disable @typescript-eslint/prefer-reduce-type-parameter */
import type { Transaction } from '@metamask/keyring-api';
import {
  emitSnapKeyringEvent,
  KeyringEvent,
  SolAccountType,
  SolMethod,
  type Balance,
  type CaipAssetType,
  type Keyring,
  type KeyringAccount,
  type KeyringRequest,
  type KeyringResponse,
} from '@metamask/keyring-api';
import { MethodNotFoundError, type Json } from '@metamask/snaps-sdk';
import type { Address, Signature } from '@solana/web3.js';
import {
  createKeyPairFromPrivateKeyBytes,
  getAddressFromPublicKey,
} from '@solana/web3.js';
import type { Struct } from 'superstruct';
import { assert } from 'superstruct';

import type { SolanaCaip2Networks } from '../constants/solana';
import { SOL_SYMBOL, SolanaCaip19Tokens } from '../constants/solana';
import { lamportsToSol } from '../utils/conversion';
import { deriveSolanaPrivateKey } from '../utils/derive-solana-private-key';
import { getLowestUnusedIndex } from '../utils/get-lowest-unused-index';
import { getNetworkFromToken } from '../utils/get-network-from-token';
import type { ILogger } from '../utils/logger';
<<<<<<< HEAD
import type { SendAndConfirmTransactionParams } from '../validation/structs';
=======
import { logMaybeSolanaError } from '../utils/logMaybeSolanaError';
import { parseUnits } from '../utils/parse-units';
import type { TransferSolParams } from '../validation/structs';
>>>>>>> 1bc0313c
import {
  GetAccounBalancesResponseStruct,
  SendAndConfirmTransactionParamsStruct,
} from '../validation/structs';
import { validateRequest } from '../validation/validators';
import type { AssetsService } from './assets';
import type { ConfigProvider } from './config';
import type { SolanaConnection } from './connection/SolanaConnection';
import type { EncryptedSolanaState } from './encrypted-state';
import type { SplTokenHelper } from './SplTokenHelper/SplTokenHelper';
import type { SolanaState } from './state';
import type { TokenMetadataService } from './token-metadata';
import type { TransactionsService } from './transactions';
import type { TransferSolHelper } from './TransferSolHelper/TransferSolHelper';

/**
 * We need to store the index of the KeyringAccount in the state because
 * we want to be able to restore any account with a previously used index.
 */
export type SolanaKeyringAccount = {
  index: number;
  privateKeyBytesAsNum: number[];
} & KeyringAccount;

export class SolanaKeyring implements Keyring {
  readonly #state: SolanaState;

  readonly #configProvider: ConfigProvider;

  readonly #encryptedState: EncryptedSolanaState;

  readonly #logger: ILogger;

  readonly #transactionsService: TransactionsService;

  readonly #transferSolHelper: TransferSolHelper;

<<<<<<< HEAD
  readonly #splTokenHelper: SplTokenHelper;

  readonly #logger: ILogger;
=======
  readonly #assetsService: AssetsService;

  readonly #tokenMetadataService: TokenMetadataService;
>>>>>>> 1bc0313c

  constructor({
    state,
    configProvider,
    encryptedState,
    transactionsService,
    transferSolHelper,
    splTokenHelper,
    logger,
    assetsService,
    tokenMetadataService,
  }: {
    state: SolanaState;
    configProvider: ConfigProvider;
    encryptedState: EncryptedSolanaState;
    connection: SolanaConnection;
    transactionsService: TransactionsService;
    transferSolHelper: TransferSolHelper;
    splTokenHelper: SplTokenHelper;
    logger: ILogger;
    assetsService: AssetsService;
    tokenMetadataService: TokenMetadataService;
  }) {
    this.#state = state;
    this.#configProvider = configProvider;
    this.#encryptedState = encryptedState;
    this.#transactionsService = transactionsService;
    this.#transferSolHelper = transferSolHelper;
    this.#splTokenHelper = splTokenHelper;
    this.#logger = logger;
    this.#assetsService = assetsService;
    this.#tokenMetadataService = tokenMetadataService;
  }

  async listAccounts(): Promise<SolanaKeyringAccount[]> {
    try {
      const currentState = await this.#encryptedState.get();
      const keyringAccounts = currentState?.keyringAccounts ?? {};

      return Object.values(keyringAccounts).sort((a, b) => a.index - b.index);
    } catch (error: any) {
      this.#logger.error({ error }, 'Error listing accounts');
      throw new Error('Error listing accounts');
    }
  }

  async getAccount(id: string): Promise<SolanaKeyringAccount | undefined> {
    try {
      const currentState = await this.#encryptedState.get();
      const keyringAccounts = currentState?.keyringAccounts ?? {};

      return keyringAccounts?.[id];
    } catch (error: any) {
      this.#logger.error({ error }, 'Error getting account');
      throw new Error('Error getting account');
    }
  }

  async getAccountOrThrow(id: string): Promise<SolanaKeyringAccount> {
    const account = await this.getAccount(id);
    if (!account) {
      throw new Error('Account not found');
    }
    return account;
  }

  async createAccount(
    options?: Record<string, Json>,
  ): Promise<SolanaKeyringAccount> {
    try {
      // eslint-disable-next-line no-restricted-globals
      const id = crypto.randomUUID();
      const keyringAccounts = await this.listAccounts();
      const index = getLowestUnusedIndex(keyringAccounts);

      const privateKeyBytes = await deriveSolanaPrivateKey(index);
      const privateKeyBytesAsNum = Array.from(privateKeyBytes);

      const keyPair = await createKeyPairFromPrivateKeyBytes(privateKeyBytes);
      const accountAddress = await getAddressFromPublicKey(keyPair.publicKey);

      const keyringAccount: SolanaKeyringAccount = {
        id,
        index,
        privateKeyBytesAsNum,
        type: SolAccountType.DataAccount,
        address: accountAddress,
        options: options ?? {},
        methods: [SolMethod.SendAndConfirmTransaction],
      };

      await this.#emitEvent(KeyringEvent.AccountCreated, {
        /**
         * We can't pass the `keyringAccount` object because it contains the index
         * and the snaps sdk does not allow extra properties.
         */
        account: {
          type: keyringAccount.type,
          id: keyringAccount.id,
          address: keyringAccount.address,
          options: keyringAccount.options,
          methods: keyringAccount.methods,
        },
        accountNameSuggestion: `Solana Account ${index + 1}`,
      });

      await this.#encryptedState.update((state) => {
        return {
          ...state,
          keyringAccounts: {
            ...(state?.keyringAccounts ?? {}),
            [keyringAccount.id]: keyringAccount,
          },
        };
      });

      try {
        const transactions = (
          await this.#transactionsService.fetchInitialAddressTransactions(
            keyringAccount.address as Address,
          )
        ).map((tx) => ({
          ...tx,
          account: keyringAccount.id,
        }));

        await this.#state.update((state) => {
          return {
            ...state,
            transactions: {
              ...(state?.transactions ?? {}),
              [keyringAccount.id]: [...transactions],
            },
          };
        });
      } catch (error: any) {
        this.#logger.error({ error }, 'Error fetching initial transactions');
      }

      return keyringAccount;
    } catch (error: any) {
      this.#logger.error({ error }, 'Error creating account');
      throw new Error('Error creating account');
    }
  }

  async deleteAccount(id: string): Promise<void> {
    try {
      await Promise.all([
        this.#encryptedState.update((state) => {
          delete state?.keyringAccounts?.[id];
          return state;
        }),
        this.#state.update((state) => {
          delete state?.transactions?.[id];
          return state;
        }),
      ]);
      await this.#emitEvent(KeyringEvent.AccountDeleted, { id });
    } catch (error: any) {
      this.#logger.error({ error }, 'Error deleting account');
      throw new Error('Error deleting account');
    }
  }

  /**
   * Returns the list of assets for the given account in all Solana networks.
   * @param id - The id of the account.
   * @returns CAIP-19 assets ids.
   */
  async listAccountAssets(id: string): Promise<CaipAssetType[]> {
    try {
      const account = await this.getAccount(id);
      if (!account) {
        throw new Error('Account not found');
      }

      const { activeNetworks } = this.#configProvider.get();

      const nativeResponses = await Promise.all(
        activeNetworks.map(async (network) =>
          this.#assetsService.getNativeAsset(account.address, network),
        ),
      );

      const tokensResponses = await Promise.all(
        activeNetworks.map(async (network) =>
          this.#assetsService.discoverTokens(account.address, network),
        ),
      );

      const nativeAssets = this.#assetsService
        .filterZeroBalanceTokens(nativeResponses)
        .map((response) => response.address);

      const tokenAssets = tokensResponses.flatMap((response) =>
        response.map((token) => token.address),
      );

      return [...nativeAssets, ...tokenAssets];
    } catch (error: any) {
      this.#logger.error({ error }, 'Error listing account assets');
      throw error;
    }
  }

  /**
   * Returns the balances of the given account for the given assets.
   * @param id - The id of the account.
   * @param assets - The assets to get the balances for (CAIP-19 ids).
   * @returns The balances of the account for the given assets.
   */
  async getAccountBalances(
    id: string,
    assets: CaipAssetType[],
  ): Promise<Record<CaipAssetType, Balance>> {
    try {
      const account = await this.getAccount(id);
      const balances = new Map<string, Balance>();

      if (!account) {
        throw new Error('Account not found');
      }

      const assetsByNetwork = assets.reduce<
        Record<SolanaCaip2Networks, string[]>
      >((groups, asset) => {
        const network = getNetworkFromToken(asset);

        if (!groups[network]) {
          groups[network] = [];
        }

        groups[network].push(asset);
        return groups;
      }, {} as Record<SolanaCaip2Networks, string[]>);

      for (const network of Object.keys(assetsByNetwork)) {
        const currentNetwork = network as SolanaCaip2Networks;
        const networkAssets = assetsByNetwork[currentNetwork];

        const [nativeAsset, tokenAssets] = await Promise.all([
          this.#assetsService.getNativeAsset(account.address, currentNetwork),
          this.#assetsService.discoverTokens(account.address, currentNetwork),
        ]);

        const tokenMetadata =
          await this.#tokenMetadataService.getMultipleTokenMetadata(
            tokenAssets,
            currentNetwork,
          );

        for (const asset of networkAssets) {
          if (asset.endsWith(SolanaCaip19Tokens.SOL)) {
            balances.set(asset, {
              amount: lamportsToSol(nativeAsset.balance).toString(),
              unit: SOL_SYMBOL,
            });
          } else {
            const splToken = tokenAssets.find(
              (token) => token.address === asset,
            );

            if (splToken) {
              balances.set(asset, {
                amount: parseUnits(splToken.balance, splToken.decimals),
                unit: tokenMetadata[splToken.address]?.symbol ?? '',
              });
            }
          }
        }
      }

      const result = Object.fromEntries(balances.entries());

      assert(result, GetAccounBalancesResponseStruct);

      return result;
    } catch (error: any) {
      this.#logger.error({ error }, 'Error getting account balances');
      throw error;
    }
  }

  async #emitEvent(
    event: KeyringEvent,
    data: Record<string, Json>,
  ): Promise<void> {
    await emitSnapKeyringEvent(snap, event, data);
  }

  async filterAccountChains(id: string, chains: string[]): Promise<string[]> {
    throw new Error(`Implement me! ${id} ${chains.toString()}`);
  }

  async updateAccount(account: KeyringAccount): Promise<void> {
    throw new Error(`Implement me! ${JSON.stringify(account)}`);
  }

  async submitRequest(request: KeyringRequest): Promise<KeyringResponse> {
    return { pending: false, result: await this.#handleSubmitRequest(request) };
  }

  async #handleSubmitRequest(request: KeyringRequest): Promise<Json> {
    const { method } = request.request;

    const methodToHandler: Record<
      SolMethod,
      (request: KeyringRequest) => Promise<Json>
    > = {
      [SolMethod.SendAndConfirmTransaction]:
        this.handleSendAndConfirmTransaction.bind(this),
      // Register other handlers here
    };

    if (!(method in methodToHandler)) {
      throw new MethodNotFoundError(
        `Unsupported method: ${method}`,
      ) as unknown as Error;
    }

    return methodToHandler[method as SolMethod](request);
  }

  async handleSendAndConfirmTransaction(
    request: KeyringRequest,
  ): Promise<{ signature: string }> {
    const { scope, account: accountId } = request;
    const { params } = request.request;
    validateRequest(params, SendAndConfirmTransactionParamsStruct as Struct);
    const { to, mintAddress, amount } =
      params as SendAndConfirmTransactionParams;

    const account = await this.getAccount(accountId);
    if (!account) {
      throw new Error('Account not found');
    }

    if (!mintAddress) {
      const signature = await this.#transferSolHelper.transferSol(
        account,
        to,
        amount,
        scope as SolanaCaip2Networks,
      );
      return { signature };
    }

    const signature = await this.#splTokenHelper.transferSplToken(
      account,
      asAddress(to),
      asAddress(mintAddress),
      amount,
      scope as SolanaCaip2Networks,
    );
    return { signature };
  }

  async listAccountTransactions(
    accountId: string,
    pagination: { limit: number; next?: Signature | null },
  ): Promise<{
    data: Transaction[];
    next: Signature | null;
  }> {
    const keyringAccount = await this.getAccount(accountId);

    if (!keyringAccount) {
      throw new Error('Account not found');
    }

    const currentState = await this.#state.get();

    const allTransactions = currentState?.transactions?.[accountId] ?? [];

    // Find the starting index based on the 'next' signature
    const startIndex = pagination.next
      ? allTransactions.findIndex((tx) => tx.id === pagination.next)
      : 0;

    // Get transactions from startIndex to startIndex + limit
    const accountTransactions = allTransactions.slice(
      startIndex,
      startIndex + pagination.limit,
    );

    // Determine the next signature for pagination
    const hasMore = startIndex + pagination.limit < allTransactions.length;
    const nextSignature = hasMore
      ? (allTransactions[startIndex + pagination.limit]?.id as Signature) ??
        null
      : null;

    return {
      data: accountTransactions,
      next: nextSignature,
    };
  }
}<|MERGE_RESOLUTION|>--- conflicted
+++ resolved
@@ -13,9 +13,10 @@
   type KeyringRequest,
   type KeyringResponse,
 } from '@metamask/keyring-api';
+import type { Address, Signature } from '@metamask/snaps-sdk';
 import { MethodNotFoundError, type Json } from '@metamask/snaps-sdk';
-import type { Address, Signature } from '@solana/web3.js';
 import {
+  address as asAddress,
   createKeyPairFromPrivateKeyBytes,
   getAddressFromPublicKey,
 } from '@solana/web3.js';
@@ -29,13 +30,8 @@
 import { getLowestUnusedIndex } from '../utils/get-lowest-unused-index';
 import { getNetworkFromToken } from '../utils/get-network-from-token';
 import type { ILogger } from '../utils/logger';
-<<<<<<< HEAD
+import { parseUnits } from '../utils/parse-units';
 import type { SendAndConfirmTransactionParams } from '../validation/structs';
-=======
-import { logMaybeSolanaError } from '../utils/logMaybeSolanaError';
-import { parseUnits } from '../utils/parse-units';
-import type { TransferSolParams } from '../validation/structs';
->>>>>>> 1bc0313c
 import {
   GetAccounBalancesResponseStruct,
   SendAndConfirmTransactionParamsStruct,
@@ -43,7 +39,6 @@
 import { validateRequest } from '../validation/validators';
 import type { AssetsService } from './assets';
 import type { ConfigProvider } from './config';
-import type { SolanaConnection } from './connection/SolanaConnection';
 import type { EncryptedSolanaState } from './encrypted-state';
 import type { SplTokenHelper } from './SplTokenHelper/SplTokenHelper';
 import type { SolanaState } from './state';
@@ -73,45 +68,40 @@
 
   readonly #transferSolHelper: TransferSolHelper;
 
-<<<<<<< HEAD
+  readonly #assetsService: AssetsService;
+
+  readonly #tokenMetadataService: TokenMetadataService;
+
   readonly #splTokenHelper: SplTokenHelper;
-
-  readonly #logger: ILogger;
-=======
-  readonly #assetsService: AssetsService;
-
-  readonly #tokenMetadataService: TokenMetadataService;
->>>>>>> 1bc0313c
 
   constructor({
     state,
     configProvider,
     encryptedState,
+    logger,
     transactionsService,
     transferSolHelper,
-    splTokenHelper,
-    logger,
     assetsService,
     tokenMetadataService,
+    splTokenHelper,
   }: {
     state: SolanaState;
     configProvider: ConfigProvider;
     encryptedState: EncryptedSolanaState;
-    connection: SolanaConnection;
+    logger: ILogger;
     transactionsService: TransactionsService;
     transferSolHelper: TransferSolHelper;
-    splTokenHelper: SplTokenHelper;
-    logger: ILogger;
     assetsService: AssetsService;
     tokenMetadataService: TokenMetadataService;
+    splTokenHelper: SplTokenHelper;
   }) {
     this.#state = state;
     this.#configProvider = configProvider;
     this.#encryptedState = encryptedState;
+    this.#logger = logger;
     this.#transactionsService = transactionsService;
     this.#transferSolHelper = transferSolHelper;
     this.#splTokenHelper = splTokenHelper;
-    this.#logger = logger;
     this.#assetsService = assetsService;
     this.#tokenMetadataService = tokenMetadataService;
   }
