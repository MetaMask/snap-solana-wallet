--- conflicted
+++ resolved
@@ -4,8 +4,6 @@
 type StateValue = {
   keyringAccounts?: Record<string, KeyringAccount>;
 } | null;
-<<<<<<< HEAD
-=======
 
 /**
  * One SRP -> Multiple Addresses
@@ -19,7 +17,6 @@
 // address: string;
 // options: Record<string, Json>;
 // methods: string[];
->>>>>>> eb7b5342
 
 export class SolanaState {
   async get(): Promise<StateValue> {
