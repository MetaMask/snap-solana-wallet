--- conflicted
+++ resolved
@@ -78,13 +78,11 @@
 
   readonly #cache: ICache<Serializable>;
 
-<<<<<<< HEAD
+  readonly #nftApiClient: NftApiClient;
+
   readonly #accountMonitor: AccountMonitor;
-=======
-  readonly #nftApiClient: NftApiClient;
 
   readonly #activeNetworks: Network[];
->>>>>>> 99096c9c
 
   public static readonly cacheTtlsMilliseconds = {
     tokenAccountsByOwner: 5 * Duration.Second,
@@ -98,12 +96,9 @@
     tokenMetadataService,
     tokenPricesService,
     cache,
-<<<<<<< HEAD
+    nftApiClient,
     accountMonitor,
     eventEmitter,
-=======
-    nftApiClient,
->>>>>>> 99096c9c
   }: {
     connection: SolanaConnection;
     logger: ILogger;
@@ -112,12 +107,9 @@
     tokenMetadataService: TokenMetadataService;
     tokenPricesService: TokenPricesService;
     cache: ICache<Serializable>;
-<<<<<<< HEAD
+    nftApiClient: NftApiClient;
     accountMonitor: AccountMonitor;
     eventEmitter: EventEmitter;
-=======
-    nftApiClient: NftApiClient;
->>>>>>> 99096c9c
   }) {
     this.#logger = logger;
     this.#connection = connection;
@@ -126,13 +118,11 @@
     this.#tokenMetadataService = tokenMetadataService;
     this.#tokenPricesService = tokenPricesService;
     this.#cache = cache;
-<<<<<<< HEAD
     this.#accountMonitor = accountMonitor;
-
-    eventEmitter.on('onStart', this.#monitorAllAccountsAssets.bind(this));
-=======
     this.#nftApiClient = nftApiClient;
     this.#activeNetworks = configProvider.get().activeNetworks;
+
+    eventEmitter.on('onStart', this.#monitorAllAccountsAssets.bind(this));
   }
 
   async #listAddressNativeAssets(): Promise<NativeCaipAssetType[]> {
@@ -166,7 +156,6 @@
     );
 
     return nftAssetsIds;
->>>>>>> 99096c9c
   }
 
   /**
