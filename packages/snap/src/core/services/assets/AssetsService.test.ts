/* eslint-disable @typescript-eslint/no-non-null-assertion */
import { KeyringEvent } from '@metamask/keyring-api';
import { emitSnapKeyringEvent } from '@metamask/keyring-snap-sdk';
import { address, lamports } from '@solana/kit';

import { EventEmitter } from '../../../infrastructure/event-emitter/EventEmitter';
import type { ICache } from '../../caching/ICache';
import { InMemoryCache } from '../../caching/InMemoryCache';
import { MOCK_NFTS_LIST_RESPONSE_MAPPED } from '../../clients/nft-api/mocks/mockNftsListResponseMapped';
import type { NftApiClient } from '../../clients/nft-api/NftApiClient';
import { KnownCaip19Id, Network } from '../../constants/solana';
import type { Serializable } from '../../serialization/types';
import {
  SOLANA_MOCK_SPL_TOKENS,
  SOLANA_MOCK_TOKEN,
  SOLANA_MOCK_TOKEN_METADATA,
} from '../../test/mocks/solana-assets';
import {
  MOCK_SOLANA_KEYRING_ACCOUNT_0,
  MOCK_SOLANA_KEYRING_ACCOUNTS,
} from '../../test/mocks/solana-keyring-accounts';
import type { ConfigProvider } from '../config';
import type { Config } from '../config/ConfigProvider';
import type { SolanaConnection } from '../connection';
import { mockLogger } from '../mocks/logger';
import { createMockConnection } from '../mocks/mockConnection';
import { MOCK_SOLANA_RPC_GET_TOKEN_ACCOUNTS_BY_OWNER_RESPONSE } from '../mocks/mockSolanaRpcResponses';
import { InMemoryState } from '../state/InMemoryState';
import type { IStateManager } from '../state/IStateManager';
import type { UnencryptedStateValue } from '../state/State';
import { DEFAULT_UNENCRYPTED_STATE } from '../state/State';
import type { AccountMonitor } from '../subscriptions/AccountMonitor';
import type { TokenMetadataService } from '../token-metadata/TokenMetadata';
import type { TokenPricesService } from '../token-prices/TokenPrices';
import { AssetsService } from './AssetsService';

jest.mock('@metamask/keyring-snap-sdk', () => ({
  emitSnapKeyringEvent: jest.fn(),
}));

jest.mock('@solana-program/token', () => ({
  ...jest.requireActual('@solana-program/token'),
  fetchMint: jest.fn(),
  fetchToken: jest.fn(),
}));

describe('AssetsService', () => {
  let assetsService: AssetsService;
  let mockConnection: SolanaConnection;
  let mockConfigProvider: ConfigProvider;
  let mockTokenMetadataService: TokenMetadataService;
  let mockTokenPricesService: TokenPricesService;
  let mockNftApiClient: NftApiClient;
  let mockState: IStateManager<UnencryptedStateValue>;
  let stateSetKeySpy: jest.SpyInstance;
  let mockCache: ICache<Serializable>;
  let mockAccountMonitor: AccountMonitor;
  let mockEventEmitter: EventEmitter;
  let onAccountChanged: (notification: any, params: any) => Promise<void>;

  beforeEach(() => {
    jest.clearAllMocks();
    mockConnection = createMockConnection();

    mockConfigProvider = {
      get: jest.fn().mockReturnValue({
        activeNetworks: [Network.Localnet],
      }),
    } as unknown as ConfigProvider;

    mockTokenMetadataService = {
      getTokensMetadata: jest
        .fn()
        .mockResolvedValue(SOLANA_MOCK_TOKEN_METADATA),
    } as unknown as TokenMetadataService;

    mockTokenPricesService = {
      getMultipleTokenConversions: jest.fn().mockResolvedValue({}),
      getMultipleTokensMarketData: jest.fn().mockResolvedValue({}),
      getHistoricalPrice: jest
        .fn()
        .mockResolvedValue({ intervals: {}, updateTime: 0, expirationTime: 0 }),
    } as unknown as TokenPricesService;

    mockState = new InMemoryState(DEFAULT_UNENCRYPTED_STATE);
    stateSetKeySpy = jest.spyOn(mockState, 'setKey');

    mockCache = new InMemoryCache(mockLogger);

<<<<<<< HEAD
    mockAccountMonitor = {
      monitor: jest.fn(),
    } as unknown as AccountMonitor;

    // Mock the monitor method to capture the onAccountChanged callback
    (mockAccountMonitor.monitor as jest.Mock).mockImplementation(
      async (params) => {
        onAccountChanged = params.onAccountChanged;
        return Promise.resolve();
      },
    );

    mockEventEmitter = new EventEmitter(mockLogger);
=======
    mockNftApiClient = {
      listAddressSolanaNfts: jest
        .fn()
        .mockResolvedValue(MOCK_NFTS_LIST_RESPONSE_MAPPED.items),
    } as unknown as NftApiClient;

    stateUpdateSpy = jest.spyOn(mockState, 'update');
>>>>>>> 99096c9c

    const snap = {
      request: jest.fn(),
    };
    (globalThis as any).snap = snap;

    assetsService = new AssetsService({
      connection: mockConnection,
      logger: mockLogger,
      configProvider: mockConfigProvider,
      state: mockState,
      tokenMetadataService: mockTokenMetadataService,
      tokenPricesService: mockTokenPricesService,
      cache: mockCache,
<<<<<<< HEAD
      accountMonitor: mockAccountMonitor,
      eventEmitter: mockEventEmitter,
=======
      nftApiClient: mockNftApiClient,
>>>>>>> 99096c9c
    });
  });

  describe('listAccountAssets', () => {
    it('lists account assets', async () => {
      const mockAccount = {
        ...MOCK_SOLANA_KEYRING_ACCOUNT_0,
        scopes: [Network.Localnet],
      };

      // Mock NFT API to return empty array for this test
      jest
        .spyOn(mockNftApiClient, 'listAddressSolanaNfts')
        .mockResolvedValueOnce([]);

      const assets = await assetsService.listAccountAssets(mockAccount);

      expect(assets).toStrictEqual([
        SOLANA_MOCK_TOKEN.assetType,
        ...SOLANA_MOCK_SPL_TOKENS.map((token) => token.assetType),
      ]);
    });
  });

  describe('getAccountBalances', () => {
    it('gets account balance', async () => {
      const accountBalance = await assetsService.getAccountBalances(
        MOCK_SOLANA_KEYRING_ACCOUNT_0,
        [KnownCaip19Id.SolLocalnet],
      );
      expect(accountBalance).toStrictEqual({
        [KnownCaip19Id.SolLocalnet]: {
          amount: '0.123456789',
          unit: 'SOL',
        },
      });
    });

    it('gets account and token balances', async () => {
      jest.spyOn(mockConnection, 'getRpc').mockReturnValue({
        getTokenAccountsByOwner: jest.fn().mockReturnValue({
          send: jest.fn().mockResolvedValue({
            value:
              MOCK_SOLANA_RPC_GET_TOKEN_ACCOUNTS_BY_OWNER_RESPONSE.result.value,
          }),
        }),
        getBalance: jest.fn().mockReturnValue({
          send: jest.fn().mockResolvedValue({
            value: 1250006150n,
          }),
        }),
      } as any);

      const accountBalance = await assetsService.getAccountBalances(
        MOCK_SOLANA_KEYRING_ACCOUNT_0,
        [
          KnownCaip19Id.SolLocalnet,
          KnownCaip19Id.UsdcLocalnet,
          KnownCaip19Id.Ai16zLocalnet,
        ],
      );
      expect(accountBalance).toStrictEqual({
        [KnownCaip19Id.SolLocalnet]: {
          amount: '1.25000615',
          unit: 'SOL',
        },
        [KnownCaip19Id.UsdcLocalnet]: {
          amount: '123.456789',
          unit: 'USDC',
        },
        [KnownCaip19Id.Ai16zLocalnet]: {
          amount: '0.987654321',
          unit: 'AI16Z',
        },
      });
    });

    it('throws an error if balance fails to be retrieved', async () => {
      const mockSend = jest
        .fn()
        .mockRejectedValueOnce(new Error('Error getting assets'));
      const mockGetBalance = jest.fn().mockReturnValue({ send: mockSend });
      jest.spyOn(mockConnection, 'getRpc').mockReturnValue({
        getBalance: mockGetBalance,
        getTokenAccountsByOwner: mockGetBalance,
      } as any);

      await expect(
        assetsService.getAccountBalances(MOCK_SOLANA_KEYRING_ACCOUNT_0, [
          KnownCaip19Id.SolMainnet,
        ]),
      ).rejects.toThrow('Error getting assets');
    });
  });

  describe('refreshAssets', () => {
    const mockAccounts = [
      MOCK_SOLANA_KEYRING_ACCOUNTS[0],
      MOCK_SOLANA_KEYRING_ACCOUNTS[1],
    ];

    it('skips if no accounts passed', async () => {
      await assetsService.refreshAssets([]);

      expect(stateSetKeySpy).not.toHaveBeenCalled();
    });

    it('emits events when assets list changes', async () => {
      // Mock initial state
      jest.spyOn(mockState, 'getKey').mockResolvedValueOnce({
        [MOCK_SOLANA_KEYRING_ACCOUNTS[0].id]: {
          [KnownCaip19Id.SolLocalnet]: { amount: '1', unit: 'SOL' },
        },
      });

      // Mock new assets being discovered for both accounts
      jest
        .spyOn(assetsService, 'listAccountAssets')
        .mockResolvedValueOnce([
          KnownCaip19Id.SolLocalnet,
          KnownCaip19Id.UsdcLocalnet,
        ])
        .mockResolvedValueOnce([
          KnownCaip19Id.SolLocalnet,
          KnownCaip19Id.UsdcLocalnet,
        ]);

      // Mock balance fetching for both accounts
      jest
        .spyOn(assetsService, 'getAccountBalances')
        .mockResolvedValueOnce({
          [KnownCaip19Id.SolLocalnet]: { amount: '1', unit: 'SOL' },
          [KnownCaip19Id.UsdcLocalnet]: { amount: '100', unit: 'USDC' },
        })
        .mockResolvedValueOnce({
          [KnownCaip19Id.SolLocalnet]: { amount: '1', unit: 'SOL' },
          [KnownCaip19Id.UsdcLocalnet]: { amount: '100', unit: 'USDC' },
        });

      await assetsService.refreshAssets(mockAccounts);

      expect(emitSnapKeyringEvent).toHaveBeenCalledTimes(4);

      expect(emitSnapKeyringEvent).toHaveBeenNthCalledWith(
        1,
        snap,
        KeyringEvent.AccountAssetListUpdated,
        {
          assets: {
            [MOCK_SOLANA_KEYRING_ACCOUNTS[0].id]: {
              added: [KnownCaip19Id.UsdcLocalnet],
              removed: [],
            },
          },
        },
      );

      expect(emitSnapKeyringEvent).toHaveBeenNthCalledWith(
        2,
        snap,
        KeyringEvent.AccountBalancesUpdated,
        {
          balances: {
            [MOCK_SOLANA_KEYRING_ACCOUNTS[0].id]: {
              [KnownCaip19Id.UsdcLocalnet]: { amount: '100', unit: 'USDC' },
            },
          },
        },
      );

      expect(emitSnapKeyringEvent).toHaveBeenNthCalledWith(
        3,
        snap,
        KeyringEvent.AccountAssetListUpdated,
        {
          assets: {
            [MOCK_SOLANA_KEYRING_ACCOUNTS[1].id]: {
              added: [KnownCaip19Id.SolLocalnet, KnownCaip19Id.UsdcLocalnet],
              removed: [],
            },
          },
        },
      );

      expect(emitSnapKeyringEvent).toHaveBeenNthCalledWith(
        4,
        snap,
        KeyringEvent.AccountBalancesUpdated,
        {
          balances: {
            [MOCK_SOLANA_KEYRING_ACCOUNTS[1].id]: {
              [KnownCaip19Id.SolLocalnet]: { amount: '1', unit: 'SOL' },
              [KnownCaip19Id.UsdcLocalnet]: { amount: '100', unit: 'USDC' },
            },
          },
        },
      );
    });
  });

  describe('#monitorAllAccountsAssets', () => {
    it('monitors all assets for all accounts in all active networks', async () => {
      // Setup 2 active networks
      jest.spyOn(mockConfigProvider, 'get').mockReturnValue({
        activeNetworks: [Network.Localnet, Network.Mainnet],
      } as unknown as Config);

      // Setup 2 keyring accounts
      jest.spyOn(mockState, 'getKey').mockResolvedValueOnce({
        [MOCK_SOLANA_KEYRING_ACCOUNTS[0].id]: MOCK_SOLANA_KEYRING_ACCOUNTS[0],
        [MOCK_SOLANA_KEYRING_ACCOUNTS[1].id]: MOCK_SOLANA_KEYRING_ACCOUNTS[1],
      });

      // Set up the assets: each account has 2 token assets on each network and for each program ID
      jest.spyOn(mockConnection, 'getRpc').mockReturnValue({
        getTokenAccountsByOwner: jest.fn().mockReturnValue({
          send: jest.fn().mockResolvedValue({
            value:
              MOCK_SOLANA_RPC_GET_TOKEN_ACCOUNTS_BY_OWNER_RESPONSE.result.value,
          }),
        }),
      } as any);

      // Simulate a onStart event to start monitoring
      await mockEventEmitter.emitSync('onStart');

      /**
       * We expect 20 calls to monitor:
       * - Monitor the native asset for each account in each network (2 accounts × 2 networks = 4)
       * - Monitor the token assets for each account (2 accounts × 2 networks × 2 program IDs x 2 tokens = 16)
       */
      expect(mockAccountMonitor.monitor).toHaveBeenCalledTimes(20);
    });

    it('updates the state and notifies the extension when the native asset balance changes', async () => {
      // Setup 1 active network
      jest.spyOn(mockConfigProvider, 'get').mockReturnValue({
        activeNetworks: [Network.Mainnet],
      } as unknown as Config);

      // Setup 1 keyring account
      jest.spyOn(mockState, 'getKey').mockResolvedValueOnce({
        [MOCK_SOLANA_KEYRING_ACCOUNTS[0].id]: MOCK_SOLANA_KEYRING_ACCOUNTS[0],
      });

      // Set up no assets
      jest.spyOn(mockConnection, 'getRpc').mockReturnValue({
        getTokenAccountsByOwner: jest.fn().mockReturnValue({
          send: jest.fn().mockResolvedValue({
            value: [],
          }),
        }),
      } as any);

      // Simulate a onStart event to start monitoring
      await mockEventEmitter.emitSync('onStart');

      // Simulate a notification on the account
      const mockNotification = {
        context: {
          slot: BigInt(123),
        },
        value: {
          executable: false,
          lamports: lamports(1000000000n), // 1 SOL
          owner: address('11111111111111111111111111111111'),
          rentEpoch: BigInt(361),
          space: BigInt(0),
          data: null,
        },
      };

      const mockParams = {
        address: MOCK_SOLANA_KEYRING_ACCOUNTS[0].address,
        commitment: 'confirmed' as const,
        network: Network.Mainnet,
        onAccountChanged: jest.fn(),
      };

      await onAccountChanged(mockNotification, mockParams);

      expect(stateSetKeySpy).toHaveBeenCalledWith(
        `assets.${MOCK_SOLANA_KEYRING_ACCOUNTS[0].id}.${KnownCaip19Id.SolMainnet}`,
        { amount: '1', unit: 'SOL' },
      );

      expect(emitSnapKeyringEvent).toHaveBeenCalledWith(
        snap,
        KeyringEvent.AccountBalancesUpdated,
        {
          balances: {
            [MOCK_SOLANA_KEYRING_ACCOUNTS[0].id]: {
              [KnownCaip19Id.SolMainnet]: { amount: '1', unit: 'SOL' },
            },
          },
        },
      );
    });

    it('updates state and emits event when token account balance changes', async () => {
      // Setup 1 active network
      jest.spyOn(mockConfigProvider, 'get').mockReturnValue({
        activeNetworks: [Network.Mainnet],
      } as unknown as Config);

      // Setup 1 keyring account
      jest.spyOn(mockState, 'getKey').mockResolvedValueOnce({
        [MOCK_SOLANA_KEYRING_ACCOUNTS[0].id]: MOCK_SOLANA_KEYRING_ACCOUNTS[0],
      });

      // Account has 1 token asset on Mainnet for first program ID, and nothing else
      jest.spyOn(mockConnection, 'getRpc').mockReturnValue({
        getTokenAccountsByOwner: jest.fn().mockReturnValue({
          send: jest
            .fn()
            .mockResolvedValueOnce({
              value:
                MOCK_SOLANA_RPC_GET_TOKEN_ACCOUNTS_BY_OWNER_RESPONSE.result.value.slice(
                  0,
                  1,
                ),
            })
            .mockResolvedValue({
              value: [],
            }),
        }),
      } as any);

      // Mock token account to be monitored
      const mockTokenAccount = {
        pubkey: address('AxjEBpbCGoDuNP5CP7B8y1cWs76vEM3bwhJdvUGVn8Aw'),
        scope: Network.Mainnet,
        mint: address('EPjFWdd5AufqSSqeM2qN1xzybapC8G4wEGGkZwyTDt1v'),
        assetType: KnownCaip19Id.UsdcMainnet,
        amount: '1000000', // 1 USDC (assuming 6 decimals)
        decimals: 6,
        owner: MOCK_SOLANA_KEYRING_ACCOUNTS[0].address,
      };

      // Simulate a onStart event to start monitoring
      await mockEventEmitter.emitSync('onStart');

      // Simulate a notification on the token account
      const mockTokenNotification = {
        context: {
          slot: 456n,
        },
        value: {
          data: {
            parsed: {
              info: {
                isNative: false,
                mint: mockTokenAccount.mint,
                owner: mockTokenAccount.owner,
                state: 'initialized',
                tokenAmount: {
                  amount: '2000000', // 2 USDC
                  decimals: 6,
                  uiAmount: 2,
                  uiAmountString: '2',
                },
              },
              type: 'account',
            },
            program: 'spl-token',
            space: 165,
          },
          executable: false,
          lamports: lamports(1000000000n), // 1 SOL
          owner: address('TokenkegQfeZyiNwAJbNbGKPFXCWuBvf9Ss623VQ5DA'),
          rentEpoch: 18446744073709551615n,
          space: 165n,
        },
      };

      const mockTokenParams = {
        address: mockTokenAccount.pubkey,
        commitment: 'confirmed' as const,
        network: Network.Mainnet,
        onAccountChanged: jest.fn(),
      };

      // Call the token account onAccountChanged handler
      await onAccountChanged(mockTokenNotification, mockTokenParams);

      expect(stateSetKeySpy).toHaveBeenCalledWith(
        `assets.${MOCK_SOLANA_KEYRING_ACCOUNTS[0].id}.${KnownCaip19Id.UsdcMainnet}`,
        { amount: '2', unit: '' }, // We're mapping empty units, because the extension is not using it, and it saves us from fetching the token metadata
      );

      expect(emitSnapKeyringEvent).toHaveBeenCalledWith(
        snap,
        KeyringEvent.AccountBalancesUpdated,
        {
          balances: {
            [MOCK_SOLANA_KEYRING_ACCOUNTS[0].id]: {
              [KnownCaip19Id.UsdcMainnet]: { amount: '2', unit: '' },
            },
          },
        },
      );
    });
  });
});<|MERGE_RESOLUTION|>--- conflicted
+++ resolved
@@ -87,7 +87,12 @@
 
     mockCache = new InMemoryCache(mockLogger);
 
-<<<<<<< HEAD
+    mockNftApiClient = {
+      listAddressSolanaNfts: jest
+        .fn()
+        .mockResolvedValue(MOCK_NFTS_LIST_RESPONSE_MAPPED.items),
+    } as unknown as NftApiClient;
+
     mockAccountMonitor = {
       monitor: jest.fn(),
     } as unknown as AccountMonitor;
@@ -101,15 +106,6 @@
     );
 
     mockEventEmitter = new EventEmitter(mockLogger);
-=======
-    mockNftApiClient = {
-      listAddressSolanaNfts: jest
-        .fn()
-        .mockResolvedValue(MOCK_NFTS_LIST_RESPONSE_MAPPED.items),
-    } as unknown as NftApiClient;
-
-    stateUpdateSpy = jest.spyOn(mockState, 'update');
->>>>>>> 99096c9c
 
     const snap = {
       request: jest.fn(),
@@ -124,12 +120,9 @@
       tokenMetadataService: mockTokenMetadataService,
       tokenPricesService: mockTokenPricesService,
       cache: mockCache,
-<<<<<<< HEAD
+      nftApiClient: mockNftApiClient,
       accountMonitor: mockAccountMonitor,
       eventEmitter: mockEventEmitter,
-=======
-      nftApiClient: mockNftApiClient,
->>>>>>> 99096c9c
     });
   });
 
