import {
  KeyringEvent,
  type CaipAssetType,
  type Transaction,
} from '@metamask/keyring-api';
import { emitSnapKeyringEvent } from '@metamask/keyring-snap-sdk';
import {
  address as asAddress,
  type Address,
  type Signature,
} from '@solana/kit';

import { Network } from '../../constants/solana';
import type { SolanaKeyringAccount } from '../../handlers/onKeyringRequest/Keyring';
import type { ILogger } from '../../utils/logger';
import type { ConfigProvider } from '../config';
import type { SolanaConnection } from '../connection';
import type { IStateManager } from '../state/IStateManager';
import type { UnencryptedStateValue } from '../state/State';
import type { TokenMetadataService } from '../token-metadata/TokenMetadata';
import type { SignatureMapping } from './types';
import { mapRpcTransaction } from './utils/mapRpcTransaction';

export class TransactionsService {
  readonly #connection: SolanaConnection;

  readonly #logger: ILogger;

  readonly #tokenMetadataService: TokenMetadataService;

  readonly #state: IStateManager<UnencryptedStateValue>;

  readonly #configProvider: ConfigProvider;

  constructor({
    logger,
    connection,
    tokenMetadataService,
    state,
    configProvider,
  }: {
    logger: ILogger;
    connection: SolanaConnection;
    tokenMetadataService: TokenMetadataService;
    state: IStateManager<UnencryptedStateValue>;
    configProvider: ConfigProvider;
  }) {
    this.#connection = connection;
    this.#tokenMetadataService = tokenMetadataService;
    this.#logger = logger;
    this.#state = state;
    this.#configProvider = configProvider;
  }

  async fetchLatestAddressTransactions(address: Address, limit: number) {
    const scopes = this.#configProvider.get().activeNetworks;

    const transactions = (
      await Promise.all(
        scopes.map(async (scope) =>
          this.fetchAddressTransactions(scope, address, {
            limit,
          }),
        ),
      )
    )
      .flatMap(({ data }) => data)
      .sort((a, b) => (b.timestamp ?? 0) - (a.timestamp ?? 0));

    return transactions;
  }

  async fetchAddressTransactions(
    scope: Network,
    address: Address,
    pagination: { limit: number; next?: Signature | null },
  ): Promise<{
    data: Transaction[];
    next: Signature | null;
  }> {
    /**
     * First get signatures
     */
    const signatures = (
      await this.#connection
        .getRpc(scope)
        .getSignaturesForAddress(
          address,
          pagination.next
            ? {
                limit: pagination.limit,
                before: pagination.next,
              }
            : { limit: pagination.limit },
        )
        .send()
    ).map(({ signature }) => signature);

    /**
     * Now fetch their transaction data
     */
    const transactionsData = await this.getTransactionsDataFromSignatures({
      scope,
      signatures,
    });

    /**
     * Map it to the expected format from the Keyring API
     */
    const mappedTransactionsData = transactionsData.reduce<Transaction[]>(
      (transactions, transactionData) => {
        const mappedTransaction = mapRpcTransaction({
          scope,
          address,
          transactionData,
        });

        /**
         * Filter out unmapped transactions
         */
        if (mappedTransaction) {
          transactions.push(mappedTransaction);
        }

        return transactions;
      },
      [],
    );

    const transactionsByAccountWithTokenMetadata =
      await this.#populateAccountTransactionAssetUnits({
        [address]: mappedTransactionsData.map((tx) => ({
          ...tx,
          account: address,
        })),
      });

    const next =
      signatures.length === pagination.limit
        ? signatures[signatures.length - 1] ?? null
        : null;

    return {
      data: transactionsByAccountWithTokenMetadata[address] ?? [],
      next,
    };
  }

  async fetchLatestSignatures(
    scope: Network,
    address: Address,
    limit: number,
  ): Promise<Signature[]> {
    this.#logger.log(
      `[TransactionsService.fetchAllSignatures] Fetching all signatures for ${address} on ${scope}`,
    );

    const signatureResponses = await this.#connection
      .getRpc(scope)
      .getSignaturesForAddress(address, {
        limit,
      })
      .send();
    const signatures = signatureResponses.map(({ signature }) => signature);

    return signatures;
  }

  async getTransactionsDataFromSignatures({
    scope,
    signatures,
  }: {
    scope: Network;
    signatures: Signature[];
  }) {
    const transactionsData = await Promise.all(
      signatures.map(async (signature) =>
        this.#connection
          .getRpc(scope)
          .getTransaction(signature, {
            maxSupportedTransactionVersion: 0,
          })
          .send(),
      ),
    );

    return transactionsData;
  }

  /**
   * Fetches transactions for all accounts in the keyring and updates the state accordingly. Also emits events for any changes.
   * @param accounts - The accounts to refresh transactions for.
   */
  async refreshTransactions(accounts: SolanaKeyringAccount[]) {
    try {
      this.#logger.log(
        `[TransactionsService] Refreshing transactions for ${accounts.length} accounts`,
      );

      if (!accounts.length) {
        this.#logger.log('[TransactionsService] No accounts found');
        return;
      }

<<<<<<< HEAD
      const transactionsByAccount =
        (await this.#state.getKey<UnencryptedStateValue['transactions']>(
          'transactions',
        )) ?? {};
=======
      const scopes = this.#configProvider.get().activeNetworks;
      const currentState = await this.#state.get();
>>>>>>> df29cc4f

      const existingSignatures = this.#mapExistingSignaturesSet(
        transactionsByAccount,
      );

      const newSignaturesMapping = await this.#collectNewTransactionSignatures({
        scopes,
        accounts,
        existingSignatures,
      });

      const newTransactionsByAccount =
        await this.#fetchAndMapTransactionsPerAccount({
          scopes,
          accounts,
          newSignaturesMapping,
        });

      const newTransactionsByAccountWithTokenMetadata =
        await this.#populateAccountTransactionAssetUnits(
          newTransactionsByAccount,
        );

      await emitSnapKeyringEvent(
        snap,
        KeyringEvent.AccountTransactionsUpdated,
        {
          transactions: newTransactionsByAccountWithTokenMetadata,
        },
      );

      const updatedTransactionsByAccount = this.#mergeSortAndTrimTransactions({
        accounts,
        previousTransactionsByAccount: transactionsByAccount,
        newTransactionsByAccount,
      });

      await this.#state.setKey('transactions', updatedTransactionsByAccount);
    } catch (error) {
      this.#logger.error(
        '[TransactionsService] Error. Releasing lock...',
        error,
      );
    }
  }

  /**
   * Creates a Set of existing transaction signatures for quick lookup.
   * @param transactions - The current state's transactions record, mapping account IDs to their transactions.
   * @returns A Set containing all existing transaction signatures.
   */
  #mapExistingSignaturesSet(
    transactions: Record<string, Transaction[]>,
  ): Set<string> {
    return new Set(
      Object.values(transactions ?? {})
        .flat()
        .map((tx) => tx.id),
    );
  }

  /**
   * Fetches and collects new transaction signatures for all accounts across networks.
   * @param params - Parameters for fetching signatures.
   * @param params.accounts - List of accounts to fetch signatures for.
   * @param params.scopes - List of networks to check.
   * @param params.existingSignatures - Set of already known signatures.
   * @returns Mapping of new signatures by network and account.
   */
  async #collectNewTransactionSignatures({
    scopes = [Network.Mainnet, Network.Devnet],
    accounts,
    existingSignatures,
  }: {
    scopes?: Network[];
    accounts: SolanaKeyringAccount[];
    existingSignatures: Set<string>;
  }): Promise<SignatureMapping> {
    const newSignaturesMapping: SignatureMapping = {
      byNetwork: new Map(scopes.map((scope) => [scope, new Set<string>()])),
      byAccountAndNetwork: new Map(
        accounts.map((account) => [
          account.id,
          new Map(scopes.map((scope) => [scope, new Set<string>()])),
        ]),
      ),
    };

    /**
     * For each account and network, fetch the latest signatures and take note of the
     * ones we need to fetch data for.
     */
    for (const account of accounts) {
      for (const scope of scopes) {
        this.#logger.log(
          `[TransactionsService] Fetching signatures for ${account.address} on ${scope}...`,
        );

        const signatures = await this.fetchLatestSignatures(
          scope,
          asAddress(account.address),
          this.#configProvider.get().transactions.storageLimit,
        );

        /**
         * Filter out existing signatures and store new ones
         */
        const newSignatures = signatures.filter(
          (signature) => !existingSignatures.has(signature),
        );

        if (!newSignatures.length) {
          this.#logger.log(
            `[TransactionsService] Found 0 new signatures out of ${signatures.length} total for address ${account.address} on network ${scope}`,
          );
          continue;
        }

        const networkSet = newSignaturesMapping.byNetwork.get(
          scope,
        ) as Set<string>;
        const accountMap = newSignaturesMapping.byAccountAndNetwork.get(
          account.id,
        ) as Map<Network, Set<string>>;
        const accountNetworkSet = accountMap.get(scope) as Set<string>;

        newSignatures.forEach((signature) => {
          networkSet.add(signature);
          accountNetworkSet.add(signature);
        });

        this.#logger.info(
          `[TransactionsService] Found ${newSignatures.length} new signatures (${signatures.length} total) for ${account.address} on ${scope}`,
        );
      }
    }

    return newSignaturesMapping;
  }

  /**
   * Fetches and maps transactions for all accounts on a per-network basis.
   * @param params - Parameters for fetching and mapping transactions.
   * @param params.scopes - List of networks to process.
   * @param params.accounts - List of accounts to process.
   * @param params.newSignaturesMapping - Mapping of signatures by network and account.
   * @returns Updated transactions record.
   */
  async #fetchAndMapTransactionsPerAccount({
    scopes = [Network.Mainnet, Network.Devnet],
    accounts,
    newSignaturesMapping,
  }: {
    scopes?: Network[];
    accounts: SolanaKeyringAccount[];
    newSignaturesMapping: SignatureMapping;
  }): Promise<Record<string, Transaction[]>> {
    const newTransactions: Record<string, Transaction[]> = {};

    for (const scope of scopes) {
      const networkSet = newSignaturesMapping.byNetwork.get(
        scope,
      ) as Set<string>;

      if (!networkSet.size) {
        continue;
      }

      const networkSignatures = Array.from(networkSet);

      const transactionsData = await this.getTransactionsDataFromSignatures({
        scope,
        signatures: networkSignatures as Signature[],
      });

      // Map fetched transactions to their respective accounts
      for (const account of accounts) {
        if (!newTransactions[account.id]) {
          newTransactions[account.id] = [];
        }

        const accountMap = newSignaturesMapping.byAccountAndNetwork.get(
          account.id,
        ) as Map<Network, Set<string>>;
        const accountNetworkSet = accountMap.get(scope) as Set<string>;

        const accountTransactions = transactionsData
          .filter((txData) => {
            const signature = txData?.transaction?.signatures[0];
            return signature && accountNetworkSet.has(signature);
          })
          .map((txData) => {
            const mappedTx = mapRpcTransaction({
              scope,
              address: account.address as Address,
              transactionData: txData,
            });

            if (!mappedTx) {
              return null;
            }

            return {
              ...mappedTx,
              account: account.id,
            };
          })
          .filter((tx): tx is Transaction => tx !== null);

        newTransactions[account.id]?.push(...accountTransactions);
      }
    }

    return newTransactions;
  }

  /**
   * Merges and sorts transactions for all accounts.
   * @param options - Options for merging and sorting transactions.
   * @param options.accounts - List of accounts to process.
   * @param options.previousTransactionsByAccount - Previous transactions by account.
   * @param options.newTransactionsByAccount - New transactions by account.
   * @returns Updated transactions record.
   */
  #mergeSortAndTrimTransactions({
    accounts,
    previousTransactionsByAccount,
    newTransactionsByAccount,
  }: {
    accounts: SolanaKeyringAccount[];
    previousTransactionsByAccount: Record<string, Transaction[]>;
    newTransactionsByAccount: Record<string, Transaction[]>;
  }): Record<string, Transaction[]> {
    return Object.fromEntries(
      accounts.map((account) => [
        account.id,
        [
          ...(previousTransactionsByAccount[account.id] ?? []),
          ...(newTransactionsByAccount[account.id] ?? []),
        ]
          .sort((a, b) => (a.timestamp ?? 0) - (b.timestamp ?? 0))
          .slice(0, this.#configProvider.get().transactions.storageLimit),
      ]),
    );
  }

  /**
   * Populate token metadata on the `from` and `to` arrays of each transaction.
   * 1. Go through each `from` and `to` element and collect all CAIP 19 IDs for the assets that we need metadata for.
   * 2. Fetch the metadata for this array of CAIP 19 IDs.
   * 3. Map the metadata to the `from` and `to` arrays.
   * @param transactionsByAccount - Array of mapped transactions to populate with token metadata.
   * @returns Array of transactions with populated token metadata.
   */
  async #populateAccountTransactionAssetUnits(
    transactionsByAccount: Record<string, Transaction[]>,
  ) {
    const caip19Ids = [
      ...new Set(
        Object.values(transactionsByAccount).flatMap((transactions) =>
          transactions.flatMap(({ from, to }) =>
            [...from, ...to]
              .filter((item) => item.asset?.fungible)
              .map((item) => (item.asset as { type: CaipAssetType }).type),
          ),
        ),
      ),
    ];

    const tokenMetadata = await this.#tokenMetadataService.getTokensMetadata(
      caip19Ids,
    );

    Object.keys(transactionsByAccount).forEach((accountId) => {
      transactionsByAccount[accountId]?.forEach((transaction) => {
        transaction.from.forEach((from) => {
          if (from.asset?.fungible && tokenMetadata[from.asset.type]) {
            from.asset.unit = tokenMetadata[from.asset.type]?.symbol ?? '';
          }
        });

        transaction.to.forEach((to) => {
          if (to.asset?.fungible && tokenMetadata[to.asset.type]) {
            to.asset.unit = tokenMetadata[to.asset.type]?.symbol ?? '';
          }
        });
      });
    });

    return transactionsByAccount;
  }
}<|MERGE_RESOLUTION|>--- conflicted
+++ resolved
@@ -202,15 +202,12 @@
         return;
       }
 
-<<<<<<< HEAD
+      const scopes = this.#configProvider.get().activeNetworks;
+
       const transactionsByAccount =
         (await this.#state.getKey<UnencryptedStateValue['transactions']>(
           'transactions',
         )) ?? {};
-=======
-      const scopes = this.#configProvider.get().activeNetworks;
-      const currentState = await this.#state.get();
->>>>>>> df29cc4f
 
       const existingSignatures = this.#mapExistingSignaturesSet(
         transactionsByAccount,
