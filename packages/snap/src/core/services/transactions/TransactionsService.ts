--- conflicted
+++ resolved
@@ -84,12 +84,9 @@
     data: Transaction[];
     next: Signature | null;
   }> {
-<<<<<<< HEAD
     const { address } = account;
     const addressAsAddress = asAddress(address);
 
-=======
->>>>>>> 474a47db
     // First fetch the signatures
     const signatures = (
       await this.#connection
@@ -113,7 +110,6 @@
       ...new Set([...existingSinatures, ...signatures]),
     ]);
 
-<<<<<<< HEAD
     // Fetch, clean up and map transactions
     const transactions = (
       await this.getTransactionsDataFromSignatures({
@@ -130,24 +126,6 @@
         }),
       )
       .filter((item) => !isSpam(item, account));
-=======
-    // Now fetch their transaction data
-    const transactionsData = await this.getTransactionsDataFromSignatures({
-      scope,
-      signatures,
-    });
-
-    // Map it to the expected format from the Keyring API
-    const mappedTransactionsData = transactionsData
-      .map((txData) =>
-        mapRpcTransaction({
-          scope,
-          address,
-          transactionData: txData,
-        }),
-      )
-      .filter((item) => item !== null);
->>>>>>> 474a47db
 
     const transactionsByAccountWithTokenMetadata =
       await this.#populateAccountTransactionAssetUnits({
@@ -225,18 +203,13 @@
     account: SolanaKeyringAccount,
     scope: Network,
   ): Promise<Transaction | null> {
-<<<<<<< HEAD
     const transactionData = await this.#connection
-=======
-    const rpcTransaction = await this.#connection
->>>>>>> 474a47db
       .getRpc(scope)
       .getTransaction(asSignature(signature), {
         maxSupportedTransactionVersion: 0,
       })
       .send();
 
-<<<<<<< HEAD
     if (!transactionData) {
       return null;
     }
@@ -246,31 +219,6 @@
       scope,
       account,
     });
-=======
-    if (!rpcTransaction) {
-      return null;
-    }
-
-    const mappedTransaction = mapRpcTransaction({
-      scope,
-      address: asAddress(account.address),
-      transactionData: rpcTransaction,
-    });
-
-    if (!mappedTransaction) {
-      throw new Error(
-        `Transaction with signature ${signature} not found on ${scope}, or mapped to null`,
-      );
-    }
-
-    // TODO: Remove this once mapRpcTransaction maps field `account` to `account.id` instead of `accountAddress`
-    const mappedTransactionWithAccountId = {
-      ...mappedTransaction,
-      account: account.id,
-    };
-
-    return mappedTransactionWithAccountId;
->>>>>>> 474a47db
   }
 
   /**
@@ -314,15 +262,11 @@
         )) ?? [];
 
       // Skip saving the signature if it already exists in the state
-<<<<<<< HEAD
-      if (existingSinatures.toString().includes(signature)) {
-=======
       if (
         existingSinatures
           .map((item) => item.toString())
           .includes(signature.toString())
       ) {
->>>>>>> 474a47db
         return;
       }
 
