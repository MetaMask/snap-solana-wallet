import { getSetComputeUnitLimitInstruction } from '@solana-program/compute-budget';
import {
  findAssociatedTokenPda,
  getCreateAssociatedTokenInstruction,
  getTransferInstruction,
  TOKEN_PROGRAM_ADDRESS,
} from '@solana-program/token';
import type { CompilableTransactionMessage } from '@solana/web3.js';
import {
  appendTransactionMessageInstruction,
  appendTransactionMessageInstructions,
  createKeyPairSignerFromPrivateKeyBytes,
  createTransactionMessage,
  fetchJsonParsedAccount,
  pipe,
  prependTransactionMessageInstructions,
  setTransactionMessageFeePayer,
  setTransactionMessageLifetimeUsingBlockhash,
  type Account,
  type Address,
  type KeyPairSigner,
  type MaybeAccount,
  type MaybeEncodedAccount,
} from '@solana/web3.js';
import type BigNumber from 'bignumber.js';

import type { Network } from '../../constants/solana';
import { deriveSolanaPrivateKey } from '../../utils/deriveSolanaPrivateKey';
import type { ILogger } from '../../utils/logger';
import { retry } from '../../utils/retry';
import { toTokenUnits } from '../../utils/toTokenUnit';
import type { SolanaConnection } from '../connection';
import type { SolanaKeyringAccount } from '../keyring/Keyring';
import type { TransactionHelper } from './TransactionHelper';
import type { ITransactionMessageBuilder } from './types';

export class SplTokenHelper implements ITransactionMessageBuilder {
  readonly #connection: SolanaConnection;

  readonly #transactionHelper: TransactionHelper;

  readonly #logger: ILogger;

  constructor(
    connection: SolanaConnection,
    transactionHelper: TransactionHelper,
    logger: ILogger,
  ) {
    this.#connection = connection;
    this.#transactionHelper = transactionHelper;
    this.#logger = logger;
  }

<<<<<<< HEAD
=======
  /**
   * Execute a transaction to transfer an SPL token from one account to another.
   *
   * @param from - The account from which the token will be transferred.
   * @param to - The address to which the token will be transferred.
   * @param mint - The mint address of the asset to transfer.
   * @param amountInToken - The amount of the asset to transfer. For instance, 1 to transfer 1 USDC.
   * @param network - The network on which to transfer the asset.
   * @returns The signature of the transaction.
   */
  async transferSplToken(
    from: SolanaKeyringAccount,
    to: Address,
    mint: Address,
    amountInToken: string | number | bigint | BigNumber,
    network: Network,
  ): Promise<string> {
    try {
      this.#logger.log('Transfer SPL token');

      const { privateKeyBytes } = await deriveSolanaPrivateKey(from.index);
      const signer = await createKeyPairSignerFromPrivateKeyBytes(
        privateKeyBytes,
      );

      const transactionMessage = await this.buildTransactionMessage(
        from,
        to,
        mint,
        amountInToken,
        network,
      );

      return this.#transactionHelper.sendTransaction(
        transactionMessage,
        [signer],
        network,
      );
    } catch (error) {
      this.#logger.error({ error }, 'Error transferring SPL token');
      throw error;
    }
  }

>>>>>>> e6f0acc6
  async buildTransactionMessage(
    from: SolanaKeyringAccount,
    to: Address,
    mint: Address,
    amountInToken: string | number | bigint | BigNumber,
    network: Network,
  ): Promise<CompilableTransactionMessage> {
    this.#logger.log('Build transfer SPL token transaction message');

    const { privateKeyBytes } = await deriveSolanaPrivateKey(from.index);
    const signer = await createKeyPairSignerFromPrivateKeyBytes(
      privateKeyBytes,
    );

    // SPL tokens are not held in the wallet's account, they are held in the associated token account.
    // For both the sender and the receiver, we need to get or create the associated token account for the wallet and token mint.
    const fromTokenAccount = await this.getOrCreateAssociatedTokenAccount(
      mint,
      signer.address,
      network,
      signer,
    );

    const toTokenAccount = await this.getOrCreateAssociatedTokenAccount(
      mint,
      to,
      network,
      signer,
    );

    // Fetch the token account
    const tokenAccount = await this.getTokenAccount<MaybeHasDecimals>(
      mint,
      network,
    );

    const decimals = this.getDecimals(tokenAccount);

    // Convert amount based on token decimals
    const amountInTokenUnits = toTokenUnits(amountInToken, decimals);

    const latestBlockhash = await this.#transactionHelper.getLatestBlockhash(
      network,
    );

    const transactionMessage = pipe(
      createTransactionMessage({ version: 0 }),
      (tx) => setTransactionMessageFeePayer(signer.address, tx),
      (tx) => setTransactionMessageLifetimeUsingBlockhash(latestBlockhash, tx),
      (tx) =>
        appendTransactionMessageInstruction(
          getTransferInstruction({
            source: fromTokenAccount.address,
            destination: toTokenAccount.address,
            authority: signer,
            amount: amountInTokenUnits,
          }),
          tx,
        ),
    );

    const estimatedComputeUnits =
      await this.#transactionHelper.getComputeUnitEstimate(
        transactionMessage,
        network,
      );

    const budgetedTransactionMessage = prependTransactionMessageInstructions(
      [getSetComputeUnitLimitInstruction({ units: estimatedComputeUnits })],
      transactionMessage,
    );

    return budgetedTransactionMessage;
  }

  /**
   * Creates or fetches the associated token account for a given wallet and token mint.
   * @param mint - The mint address.
   * @param owner - The owner's address.
   * @param network - The network.
   * @param payer - If the associated token account does not exist, the signer will pay for the transaction creating the associated token account.
   * @returns The associated token account's address.
   */
  async getOrCreateAssociatedTokenAccount<TData extends Uint8Array | object>(
    mint: Address,
    owner: Address,
    network: Network,
    payer?: KeyPairSigner,
  ): Promise<(MaybeAccount<TData> | MaybeEncodedAccount) & Exists> {
    const associatedTokenAccount = await this.getAssociatedTokenAccount(
      mint,
      owner,
      network,
    );

    try {
      SplTokenHelper.assertAccountExists(associatedTokenAccount);
      return associatedTokenAccount as (
        | MaybeAccount<TData>
        | MaybeEncodedAccount
      ) &
        Exists;
    } catch (error) {
      this.#logger.log('Associated token account does not exist. Create it...');
      if (!payer) {
        throw new Error('Payer is required to create associated token account');
      }
      return await this.createAssociatedTokenAccount(
        mint,
        owner,
        network,
        payer,
      );
    }
  }

  /**
   * Derive the associated token account address for a given mint and owner.
   * @param mint - The mint address.
   * @param owner - The owner's address.
   * @returns The associated token account address.
   */
  static async deriveAssociatedTokenAccountAddress(
    mint: Address,
    owner: Address,
  ): Promise<Address> {
    return (
      await findAssociatedTokenPda({
        mint,
        owner,
        tokenProgram: TOKEN_PROGRAM_ADDRESS,
      })
    )[0];
  }

  /**
   * Get the associated token account for a given mint and owner.
   * @param mint - The mint address.
   * @param owner - The owner's address.
   * @param network - The network.
   * @returns The associated token account. Handle with care, it might:
   * - not exist (exists: false).
   * - be encoded (data instanceof Uint8Array).
   */
  async getAssociatedTokenAccount<TData extends Uint8Array | object>(
    mint: Address,
    owner: Address,
    network: Network,
  ): Promise<MaybeAccount<TData> | MaybeEncodedAccount> {
    const associatedTokenAccountAddress =
      await SplTokenHelper.deriveAssociatedTokenAccountAddress(mint, owner);

    // Fetch the full account and return it if it exists
    const associatedTokenAccount = await this.getTokenAccount<TData>(
      associatedTokenAccountAddress,
      network,
    );

    return associatedTokenAccount;
  }

  /**
   * Create an associated token account for a given mint and owner.
   * @param mint - The mint address.
   * @param owner - The owner's address.
   * @param network - The network.
   * @param payer - The payer's address.
   * @returns The associated token account.
   */
  async createAssociatedTokenAccount<TData extends Uint8Array | object>(
    mint: Address,
    owner: Address,
    network: Network,
    payer: KeyPairSigner,
  ): Promise<(MaybeAccount<TData> | MaybeEncodedAccount) & Exists> {
    const associatedTokenAccountAddress =
      await SplTokenHelper.deriveAssociatedTokenAccountAddress(mint, owner);

    // Try to get the associated token account. It should not exist.
    const nonExistingAssociatedTokenAccount =
      await this.getAssociatedTokenAccount(mint, owner, network);

    // Throw an error if the associated token account already exists.
    SplTokenHelper.assertAccountNotExists(nonExistingAssociatedTokenAccount);

    const latestBlockhash = await this.#transactionHelper.getLatestBlockhash(
      network,
    );

    const transactionMessage = pipe(
      createTransactionMessage({ version: 0 }),
      (tx) => setTransactionMessageFeePayer(payer.address, tx),
      (tx) => setTransactionMessageLifetimeUsingBlockhash(latestBlockhash, tx),
      (tx) =>
        appendTransactionMessageInstructions(
          [
            getCreateAssociatedTokenInstruction({
              payer,
              ata: associatedTokenAccountAddress,
              owner,
              mint,
            }),
          ],
          tx,
        ),
    );

    // Send the transaction to create the associated token account.
    await this.#transactionHelper.sendTransaction(
      transactionMessage,
      [payer],
      network,
    );

    /**
     * When the previous line resolves, the associated token account is in fact not yet created.
     * We need to poll the account until it exists.
     */
    return await retry(async () => {
      const account = await this.getTokenAccount<TData>(
        associatedTokenAccountAddress,
        network,
      );
      SplTokenHelper.assertAccountExists(account);
      return account;
    });
  }

  /**
   * Get the token account for a given mint and network.
   * @param mint - The mint address.
   * @param network - The network.
   * @returns The token account. Handle with care, it might:
   * - not exist (exists: false).
   * - be encoded (data instanceof Uint8Array).
   */
  async getTokenAccount<TData extends Uint8Array | object>(
    mint: Address,
    network: Network,
  ): Promise<MaybeAccount<TData> | MaybeEncodedAccount> {
    const rpc = this.#connection.getRpc(network);
    const tokenAccount = await fetchJsonParsedAccount<TData>(rpc, mint);

    return tokenAccount;
  }

  /**
   * Get the decimals of a given token account.
   * @param tokenAccount - The token account.
   * @returns The decimals.
   */
  getDecimals<TData extends Uint8Array | MaybeHasDecimals>(
    tokenAccount: MaybeAccount<TData> | MaybeEncodedAccount,
  ): number {
    SplTokenHelper.assertAccountExists(tokenAccount);
    SplTokenHelper.assertAccountDecoded(tokenAccount);

    const { decimals } = tokenAccount.data;

    if (!decimals) {
      throw new Error(`Decimals not found for ${tokenAccount}`);
    }

    return decimals;
  }

  /**
   * Check if a token account exists.
   * @param tokenAccount - The token account.
   * @returns Whether the token account exists.
   */
  static isAccountExists<TData extends Uint8Array | object>(
    tokenAccount: MaybeAccount<TData> | MaybeEncodedAccount,
  ): boolean {
    return tokenAccount.exists;
  }

  /**
   * Assert that a token account exists.
   * @param tokenAccount - The token account.
   */
  static assertAccountExists<TData extends Uint8Array | object>(
    tokenAccount: MaybeAccount<TData> | MaybeEncodedAccount,
  ): asserts tokenAccount is (MaybeAccount<TData> | MaybeEncodedAccount) &
    Exists {
    if (!SplTokenHelper.isAccountExists(tokenAccount)) {
      throw new Error('Token account does not exist');
    }
  }

  /**
   * Assert that a token account does not exists.
   * @param tokenAccount - The token account.
   */
  static assertAccountNotExists<TData extends Uint8Array | object>(
    tokenAccount: MaybeAccount<TData> | MaybeEncodedAccount,
  ): asserts tokenAccount is (MaybeAccount<TData> | MaybeEncodedAccount) &
    Exists {
    if (SplTokenHelper.isAccountExists(tokenAccount)) {
      throw new Error('Token account exists');
    }
  }

  /**
   * Check if a token account is decoded.
   * @param tokenAccount - The token account.
   * @returns Whether the token account is decoded.
   */
  static isAccountDecoded<TData extends Uint8Array | object>(
    tokenAccount: MaybeAccount<TData> | MaybeEncodedAccount,
  ): boolean {
    SplTokenHelper.assertAccountExists(tokenAccount);
    return !(tokenAccount.data instanceof Uint8Array);
  }

  /**
   * Assert that a token account is decoded.
   * @param tokenAccount - The token account.
   */
  static assertAccountDecoded<TData extends Uint8Array | object>(
    tokenAccount: MaybeAccount<TData> | MaybeEncodedAccount,
  ): asserts tokenAccount is Account<Exclude<TData, Uint8Array>> & Exists {
    SplTokenHelper.assertAccountExists(tokenAccount);
    if (!SplTokenHelper.isAccountDecoded(tokenAccount)) {
      throw new Error('Token account is encoded. Implement a decoder.');
    }
  }
}

export type Exists = {
  readonly exists: true;
};

export type MaybeHasDecimals = {
  decimals?: number | undefined | null;
};<|MERGE_RESOLUTION|>--- conflicted
+++ resolved
@@ -51,53 +51,6 @@
     this.#logger = logger;
   }
 
-<<<<<<< HEAD
-=======
-  /**
-   * Execute a transaction to transfer an SPL token from one account to another.
-   *
-   * @param from - The account from which the token will be transferred.
-   * @param to - The address to which the token will be transferred.
-   * @param mint - The mint address of the asset to transfer.
-   * @param amountInToken - The amount of the asset to transfer. For instance, 1 to transfer 1 USDC.
-   * @param network - The network on which to transfer the asset.
-   * @returns The signature of the transaction.
-   */
-  async transferSplToken(
-    from: SolanaKeyringAccount,
-    to: Address,
-    mint: Address,
-    amountInToken: string | number | bigint | BigNumber,
-    network: Network,
-  ): Promise<string> {
-    try {
-      this.#logger.log('Transfer SPL token');
-
-      const { privateKeyBytes } = await deriveSolanaPrivateKey(from.index);
-      const signer = await createKeyPairSignerFromPrivateKeyBytes(
-        privateKeyBytes,
-      );
-
-      const transactionMessage = await this.buildTransactionMessage(
-        from,
-        to,
-        mint,
-        amountInToken,
-        network,
-      );
-
-      return this.#transactionHelper.sendTransaction(
-        transactionMessage,
-        [signer],
-        network,
-      );
-    } catch (error) {
-      this.#logger.error({ error }, 'Error transferring SPL token');
-      throw error;
-    }
-  }
-
->>>>>>> e6f0acc6
   async buildTransactionMessage(
     from: SolanaKeyringAccount,
     to: Address,
