--- conflicted
+++ resolved
@@ -60,11 +60,8 @@
   let mockConfigProvider: ConfigProvider;
   let mockConnection: SolanaConnection;
   let mockTransferSolHelper: TransferSolHelper;
-<<<<<<< HEAD
+  let mockTokenMetadataService: TokenMetadataService;
   let mockSplTokenHelper: SplTokenHelper;
-=======
-  let mockTokenMetadataService: TokenMetadataService;
->>>>>>> 1bc0313c
 
   beforeEach(() => {
     mockConnection = createMockConnection();
@@ -96,23 +93,20 @@
         ),
     } as unknown as TransferSolHelper;
 
-<<<<<<< HEAD
-    mockSplTokenHelper = {
-      transferSplToken: jest.fn(),
-    } as unknown as SplTokenHelper;
-=======
     mockTokenMetadataService = {
       getMultipleTokenMetadata: jest
         .fn()
         .mockResolvedValue(SOLANA_MOCK_TOKEN_METADATA),
     } as unknown as TokenMetadataService;
->>>>>>> 1bc0313c
+
+    mockSplTokenHelper = {
+      transferSplToken: jest.fn(),
+    } as unknown as SplTokenHelper;
 
     keyring = new SolanaKeyring({
       state,
       encryptedState,
       configProvider: mockConfigProvider,
-      connection: mockConnection,
       transactionsService,
       assetsService,
       tokenMetadataService: mockTokenMetadataService,
