/* eslint-disable @typescript-eslint/no-non-null-assertion */
import { SolMethod } from '@metamask/keyring-api';
import { MethodNotFoundError, type Json } from '@metamask/snaps-sdk';

import {
  SolanaCaip19Tokens,
  SolanaCaip2Networks,
  SolanaTokens,
} from '../constants/solana';
import { mockLogger } from '../test/mocks/logger';
import {
  MOCK_SOLANA_KEYRING_ACCOUNT_0,
  MOCK_SOLANA_KEYRING_ACCOUNT_1,
  MOCK_SOLANA_KEYRING_ACCOUNT_2,
  MOCK_SOLANA_KEYRING_ACCOUNT_3,
  MOCK_SOLANA_KEYRING_ACCOUNT_4,
  MOCK_SOLANA_KEYRING_ACCOUNT_5,
  MOCK_SOLANA_KEYRING_ACCOUNTS,
} from '../test/mocks/solana-keyring-accounts';
import { deriveSolanaPrivateKey } from '../utils/derive-solana-private-key';
import logger from '../utils/logger';
import type { SolanaConnection } from './connection/SolanaConnection';
import {
  EncryptedSolanaState,
  type StateValue as EncryptedStateValue,
} from './encrypted-state';
import { SolanaKeyring } from './keyring';
import { createMockConnection } from './mocks/mockConnection';
<<<<<<< HEAD
import type { StateValue } from './state';
import type { TransferSolHelper } from './TransferSolHelper/TransferSolHelper';
=======
import { SolanaState, type StateValue } from './state';
import { TransactionsService } from './transactions';
>>>>>>> b036b7cd

jest.mock('@metamask/keyring-api', () => ({
  ...jest.requireActual('@metamask/keyring-api'),
  emitSnapKeyringEvent: jest.fn().mockResolvedValue(null),
}));

jest.mock('../utils/derive-solana-private-key', () => ({
  deriveSolanaPrivateKey: jest.fn().mockImplementation((index) => {
    const account = MOCK_SOLANA_KEYRING_ACCOUNTS[index]!;
    if (!account) {
      throw new Error('[deriveSolanaAddress] Not enough mocked indices');
    }
    return new Uint8Array(account.privateKeyBytesAsNum);
  }),
}));

describe('SolanaKeyring', () => {
  let keyring: SolanaKeyring;
  let mockStateValue: StateValue & EncryptedStateValue;
  let mockConnection: SolanaConnection;
  let mockTransferSolHelper: TransferSolHelper;

  beforeEach(() => {
    mockConnection = createMockConnection();

<<<<<<< HEAD
    mockTransferSolHelper = {
      transferSol: jest
        .fn()
        .mockResolvedValue(
          '2ZXksbyHvhDqZJwEKbyJNPAUkqhNSoJnH9L3ceLxgBb6dh9WSjhCQy7UdDfEQ8ym7acKJAyKT3NniDx5HzTWeXHT',
        ),
    } as unknown as TransferSolHelper;

    keyring = new SolanaKeyring(
      mockConnection,
      mockLogger,
      mockTransferSolHelper,
    );
=======
    const state = new SolanaState();
    const encryptedState = new EncryptedSolanaState();

    const transactionsService = new TransactionsService({
      logger,
      connection: mockConnection,
    });

    keyring = new SolanaKeyring({
      state,
      encryptedState,
      connection: mockConnection,
      transactionsService,
    });
>>>>>>> b036b7cd

    // To simplify the mocking of individual tests, we initialize the state in happy path with all mock accounts
    mockStateValue = {
      keyringAccounts: MOCK_SOLANA_KEYRING_ACCOUNTS.reduce(
        (acc, account) => ({
          ...acc,
          [account.id]: account,
        }),
        {},
      ),
      mapInterfaceNameToId: {},
      tokenPrices: {
        [SolanaCaip19Tokens.SOL]: {
          ...SolanaTokens[SolanaCaip19Tokens.SOL],
          price: 0,
        },
      },
      isFetchingTransactions: false,
      transactions: {},
    };

    /**
     * Mock the snap_manageState method to control the state
     */
    const snap = {
      request: jest
        .fn()
        .mockImplementation(
          async ({
            method,
            params,
          }: {
            method: string;
            params: { operation: string; newState: Record<string, Json> };
          }) => {
            switch (method) {
              case 'snap_manageState':
                switch (params.operation) {
                  case 'get':
                    return mockStateValue;
                  case 'update':
                    mockStateValue = params.newState as StateValue;
                    return null;
                  case 'clear':
                    mockStateValue = {} as StateValue;
                    return null;
                  default:
                    throw new Error(`Unknown operation: ${params.operation}`);
                }
              default:
                throw new Error(`Unknown method: ${method}`);
            }
          },
        ),
    };
    (globalThis as any).snap = snap;
  });

  describe('listAccounts', () => {
    it('lists accounts from the state', async () => {
      const accounts = await keyring.listAccounts();
      expect(accounts).toHaveLength(MOCK_SOLANA_KEYRING_ACCOUNTS.length);
      expect(accounts).toContainEqual(MOCK_SOLANA_KEYRING_ACCOUNT_0);
      expect(accounts).toContainEqual(MOCK_SOLANA_KEYRING_ACCOUNT_1);
      expect(accounts).toContainEqual(MOCK_SOLANA_KEYRING_ACCOUNT_2);
      expect(accounts).toContainEqual(MOCK_SOLANA_KEYRING_ACCOUNT_3);
      expect(accounts).toContainEqual(MOCK_SOLANA_KEYRING_ACCOUNT_4);
      expect(accounts).toContainEqual(MOCK_SOLANA_KEYRING_ACCOUNT_5);
    });

    it('returns empty array if no accounts are found', async () => {
      (snap.request as jest.Mock).mockReturnValueOnce(null);

      const accounts = await keyring.listAccounts();
      expect(accounts).toStrictEqual([]);
    });

    it('throws an error if state fails to be retrieved', async () => {
      (snap.request as jest.Mock).mockRejectedValueOnce(
        new Error('State error'),
      );

      await expect(keyring.listAccounts()).rejects.toThrow(
        'Error listing accounts',
      );
    });
  });

  describe('getAccount', () => {
    it('gets account by id', async () => {
      const account = await keyring.getAccount('1');
      expect(account).toStrictEqual(MOCK_SOLANA_KEYRING_ACCOUNT_1);
    });

    it('returns undefined if account is not found', async () => {
      const account = await keyring.getAccount('4124151');
      expect(account).toBeUndefined();
    });

    it('throws an error if state fails to be retrieved', async () => {
      (snap.request as jest.Mock).mockRejectedValueOnce(
        new Error('State error'),
      );

      await expect(keyring.getAccount('1')).rejects.toThrow(
        'Error getting account',
      );
    });
  });

  describe('createAccount', () => {
    it('creates new accounts with increasing indices', async () => {
      mockStateValue = {
        keyringAccounts: {},
        mapInterfaceNameToId: {},
        tokenPrices: {
          [SolanaCaip19Tokens.SOL]: {
            ...SolanaTokens[SolanaCaip19Tokens.SOL],
            price: 0,
          },
        },
        isFetchingTransactions: false,
        transactions: {},
      };

      const firstAccount = await keyring.createAccount();
      const secondAccount = await keyring.createAccount();
      const thirdAccount = await keyring.createAccount();

      expect(firstAccount).toStrictEqual({
        ...MOCK_SOLANA_KEYRING_ACCOUNT_0,
        id: expect.any(String),
      });
      expect(secondAccount).toStrictEqual({
        ...MOCK_SOLANA_KEYRING_ACCOUNT_1,
        id: expect.any(String),
      });
      expect(thirdAccount).toStrictEqual({
        ...MOCK_SOLANA_KEYRING_ACCOUNT_2,
        id: expect.any(String),
      });
    });

    it('recreates accounts with missing indices, in order', async () => {
      mockStateValue = {
        keyringAccounts: {},
        mapInterfaceNameToId: {},
        tokenPrices: {
          [SolanaCaip19Tokens.SOL]: {
            ...SolanaTokens[SolanaCaip19Tokens.SOL],
            price: 0,
          },
        },
        isFetchingTransactions: false,
        transactions: {},
      };

      const firstAccount = await keyring.createAccount();
      const secondAccount = await keyring.createAccount();
      const thirdAccount = await keyring.createAccount();
      const fourthAccount = await keyring.createAccount();
      const fifthAccount = await keyring.createAccount();

      delete mockStateValue.keyringAccounts![secondAccount.id];
      delete mockStateValue.keyringAccounts![fourthAccount.id];

      const regeneratedSecondAccount = await keyring.createAccount();
      const regeneratedFourthAccount = await keyring.createAccount();
      const sixthAccount = await keyring.createAccount();

      /**
       * Accounts are created in order
       */
      expect(firstAccount).toStrictEqual({
        ...MOCK_SOLANA_KEYRING_ACCOUNT_0,
        id: expect.any(String),
      });
      expect(secondAccount).toStrictEqual({
        ...MOCK_SOLANA_KEYRING_ACCOUNT_1,
        id: expect.any(String),
      });
      expect(thirdAccount).toStrictEqual({
        ...MOCK_SOLANA_KEYRING_ACCOUNT_2,
        id: expect.any(String),
      });
      expect(fourthAccount).toStrictEqual({
        ...MOCK_SOLANA_KEYRING_ACCOUNT_3,
        id: expect.any(String),
      });
      expect(fifthAccount).toStrictEqual({
        ...MOCK_SOLANA_KEYRING_ACCOUNT_4,
        id: expect.any(String),
      });
      expect(sixthAccount).toStrictEqual({
        ...MOCK_SOLANA_KEYRING_ACCOUNT_5,
        id: expect.any(String),
      });

      /**
       * Regenerated accounts should pick up the missing indices
       */
      expect(regeneratedSecondAccount).toStrictEqual({
        ...MOCK_SOLANA_KEYRING_ACCOUNT_1,
        id: expect.any(String),
      });
      expect(regeneratedFourthAccount).toStrictEqual({
        ...MOCK_SOLANA_KEYRING_ACCOUNT_3,
        id: expect.any(String),
      });
    });

    it('throws when deriving address fails', async () => {
      jest.mocked(deriveSolanaPrivateKey).mockImplementation(async () => {
        return Promise.reject(new Error('Error deriving address'));
      });

      await expect(keyring.createAccount()).rejects.toThrow(
        'Error deriving address',
      );
    });

    it('throws an error if state fails to be retrieved', async () => {
      (snap.request as jest.Mock).mockRejectedValueOnce(
        new Error('State error'),
      );

      await expect(keyring.createAccount()).rejects.toThrow(
        'Error listing accounts',
      );
    });
  });

  describe('deleteAccount', () => {
    it('deletes an account', async () => {
      const accountBeforeDeletion = await keyring.getAccount('1');
      expect(accountBeforeDeletion).toBeDefined();

      await keyring.deleteAccount('1');

      const deletedAccount = await keyring.getAccount('1');
      expect(deletedAccount).toBeUndefined();
    });

    it('throws an error if state fails to be retrieved', async () => {
      (snap.request as jest.Mock).mockRejectedValueOnce(
        new Error('State error'),
      );

      await expect(keyring.deleteAccount('delete-id')).rejects.toThrow(
        'Error deleting account',
      );
    });
  });

  describe('filterAccountChains', () => {
    it.todo('filters account chains');
  });

  describe('updateAccount', () => {
    it.todo('updates an account');
  });

  describe('getAccountBalances', () => {
    it('gets account balance', async () => {
      const accountBalance = await keyring.getAccountBalances('1', [
        `${SolanaCaip2Networks.Mainnet}/${SolanaCaip19Tokens.SOL}`,
      ]);
      expect(accountBalance).toStrictEqual({
        'solana:5eykt4UsFv8P8NJdTREpY1vzqKqZKvdp/slip44:501': {
          amount: '0.123456789',
          unit: 'SOL',
        },
      });
    });

    it('throws an error if balance fails to be retrieved', async () => {
      const mockSend = jest
        .fn()
        .mockRejectedValueOnce(new Error('Error getting balance'));
      const mockGetBalance = jest.fn().mockReturnValue({ send: mockSend });
      jest.spyOn(mockConnection, 'getRpc').mockReturnValue({
        getBalance: mockGetBalance,
      } as any);

      await expect(
        keyring.getAccountBalances('get-balance-id', [SolanaCaip19Tokens.SOL]),
      ).rejects.toThrow('Error getting account balance');
    });
  });

  describe('handleSubmitRequest', () => {
    describe('when method is SendAndConfirmTransaction', () => {
      it('throws error when params are invalid', async () => {
        const request = {
          id: 'some-id',
          scope: 'solana:devnet',
          account: MOCK_SOLANA_KEYRING_ACCOUNT_4.id,
          request: {
            method: SolMethod.SendAndConfirmTransaction,
            params: {
              to: MOCK_SOLANA_KEYRING_ACCOUNT_1.address,
              amount: -1, // Invalid negative amount
            },
          },
        };

        await expect(keyring.submitRequest(request)).rejects.toThrow(
          'At path: amount -- Expected a positive number but received a negative number -1',
        );
      });

      it('transfers SOL', async () => {
        const request = {
          id: 'some-id',
          scope: 'solana:devnet',
          account: MOCK_SOLANA_KEYRING_ACCOUNT_4.id,
          request: {
            method: SolMethod.SendAndConfirmTransaction,
            params: {
              to: MOCK_SOLANA_KEYRING_ACCOUNT_1.address,
              amount: 1.0,
            },
          },
        };

        const response = await keyring.submitRequest(request);

        expect(response).toStrictEqual({
          pending: false,
          result: {
            signature:
              '2ZXksbyHvhDqZJwEKbyJNPAUkqhNSoJnH9L3ceLxgBb6dh9WSjhCQy7UdDfEQ8ym7acKJAyKT3NniDx5HzTWeXHT',
          },
        });
      });
    });

    it('throws error when account is not found', async () => {
      jest.spyOn(keyring as any, 'getAccount').mockResolvedValue(undefined);

      const request = {
        id: 'some-id',
        scope: 'solana:devnet',
        account: 'non-existent-account',
        request: {
          method: SolMethod.SendAndConfirmTransaction,
          params: {},
        },
      };

      await expect(keyring.submitRequest(request)).rejects.toThrow(
        'Account not found',
      );
    });

    it('throws MethodNotFoundError for unsupported methods', async () => {
      const request = {
        id: 'some-id',
        scope: 'solana:devnet',
        account: MOCK_SOLANA_KEYRING_ACCOUNT_3.id,
        request: {
          method: 'unsupportedMethod' as SolMethod,
          params: {},
        },
      };

      await expect(keyring.submitRequest(request)).rejects.toThrow(
        MethodNotFoundError,
      );
    });
  });
});<|MERGE_RESOLUTION|>--- conflicted
+++ resolved
@@ -7,7 +7,6 @@
   SolanaCaip2Networks,
   SolanaTokens,
 } from '../constants/solana';
-import { mockLogger } from '../test/mocks/logger';
 import {
   MOCK_SOLANA_KEYRING_ACCOUNT_0,
   MOCK_SOLANA_KEYRING_ACCOUNT_1,
@@ -26,13 +25,9 @@
 } from './encrypted-state';
 import { SolanaKeyring } from './keyring';
 import { createMockConnection } from './mocks/mockConnection';
-<<<<<<< HEAD
-import type { StateValue } from './state';
-import type { TransferSolHelper } from './TransferSolHelper/TransferSolHelper';
-=======
 import { SolanaState, type StateValue } from './state';
 import { TransactionsService } from './transactions';
->>>>>>> b036b7cd
+import type { TransferSolHelper } from './TransferSolHelper/TransferSolHelper';
 
 jest.mock('@metamask/keyring-api', () => ({
   ...jest.requireActual('@metamask/keyring-api'),
@@ -58,7 +53,14 @@
   beforeEach(() => {
     mockConnection = createMockConnection();
 
-<<<<<<< HEAD
+    const state = new SolanaState();
+    const encryptedState = new EncryptedSolanaState();
+
+    const transactionsService = new TransactionsService({
+      logger,
+      connection: mockConnection,
+    });
+
     mockTransferSolHelper = {
       transferSol: jest
         .fn()
@@ -67,27 +69,13 @@
         ),
     } as unknown as TransferSolHelper;
 
-    keyring = new SolanaKeyring(
-      mockConnection,
-      mockLogger,
-      mockTransferSolHelper,
-    );
-=======
-    const state = new SolanaState();
-    const encryptedState = new EncryptedSolanaState();
-
-    const transactionsService = new TransactionsService({
-      logger,
-      connection: mockConnection,
-    });
-
     keyring = new SolanaKeyring({
       state,
       encryptedState,
       connection: mockConnection,
       transactionsService,
-    });
->>>>>>> b036b7cd
+      transferSolHelper: mockTransferSolHelper,
+    });
 
     // To simplify the mocking of individual tests, we initialize the state in happy path with all mock accounts
     mockStateValue = {
