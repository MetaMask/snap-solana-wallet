import type { Balance } from '@metamask/keyring-api';

import { type SnapExecutionContext } from '../../..';
import {
  SolanaCaip19Tokens,
  SolanaCaip2Networks,
} from '../../../core/constants/solana';
<<<<<<< HEAD
import logger from '../../../core/utils/logger';
// import { getRatesFromMetamask } from '../../../core/utils/interface';
import { type SnapExecutionContext } from '../../../index';
=======
import { getPreferences } from '../../../core/utils/interface';
import logger from '../../../core/utils/logger';
// import { getRatesFromMetamask } from '../../../core/utils/interface';
>>>>>>> 42ace76d
import type { SendContext } from '../views/SendForm/types';
import { SendCurrency } from '../views/SendForm/types';

/**
 * Retrieves the send context for a given account and network scope.
 *
 * @param context - The send context.
 * @param snapContext - The snap execution context.
 * @returns The send context.
 */
export async function getSendContext(
  context: Partial<SendContext>,
  snapContext: SnapExecutionContext,
): Promise<SendContext> {
  try {
    const scope = context?.scope ?? SolanaCaip2Networks.Mainnet;
    const token = `${scope}/${SolanaCaip19Tokens.SOL}`;

<<<<<<< HEAD
    const accounts = await snapContext.keyring.listAccounts();
=======
    const [accounts, preferences] = await Promise.all([
      snapContext.keyring.listAccounts(),
      getPreferences(),
    ]);
>>>>>>> 42ace76d

    if (!accounts.length) {
      throw new Error('No solana accounts found');
    }

    const result = await Promise.all([
      ...accounts.map(async (account) => {
        const balance = await snapContext.keyring.getAccountBalances(
          account.id,
          [token],
        );

        return { accountId: account.id, balance: balance[token] as Balance };
      }),
    ]);

    const balances = result.reduce(
      (list: Record<string, Balance>, { accountId, balance }) => {
        list[accountId] = balance;
        return list;
      },
      {},
    );

    // getRatesFromMetamask(SendCurrency.SOL),
    // TODO: Remove this mock data when the rates are available to fetch.
    const rates = {
      conversionDate: Date.now(),
      conversionRate: 261,
      currency: SendCurrency.FIAT,
      usdConversionRate: 1,
    };

    return {
      scope,
      fromAccountId: context?.fromAccountId ?? accounts[0]?.id ?? '',
      amount: context?.amount ?? '',
      toAddress: context?.toAddress ?? '',
<<<<<<< HEAD
=======
      fee: '0.000005',
>>>>>>> 42ace76d
      accounts,
      currencySymbol: context?.currencySymbol ?? SendCurrency.SOL,
      validation: context.validation ?? {},
      balances,
      rates,
<<<<<<< HEAD
      maxBalance: context?.maxBalance ?? false,
      canReview: context?.canReview ?? false,
=======
      locale: preferences.locale,
>>>>>>> 42ace76d
      ...(context ?? {}),
    };
  } catch (error: any) {
    logger.error('Failed to get send context', error);
    throw new Error(error.message);
  }
}<|MERGE_RESOLUTION|>--- conflicted
+++ resolved
@@ -5,15 +5,9 @@
   SolanaCaip19Tokens,
   SolanaCaip2Networks,
 } from '../../../core/constants/solana';
-<<<<<<< HEAD
-import logger from '../../../core/utils/logger';
-// import { getRatesFromMetamask } from '../../../core/utils/interface';
-import { type SnapExecutionContext } from '../../../index';
-=======
 import { getPreferences } from '../../../core/utils/interface';
 import logger from '../../../core/utils/logger';
 // import { getRatesFromMetamask } from '../../../core/utils/interface';
->>>>>>> 42ace76d
 import type { SendContext } from '../views/SendForm/types';
 import { SendCurrency } from '../views/SendForm/types';
 
@@ -32,14 +26,10 @@
     const scope = context?.scope ?? SolanaCaip2Networks.Mainnet;
     const token = `${scope}/${SolanaCaip19Tokens.SOL}`;
 
-<<<<<<< HEAD
-    const accounts = await snapContext.keyring.listAccounts();
-=======
     const [accounts, preferences] = await Promise.all([
       snapContext.keyring.listAccounts(),
       getPreferences(),
     ]);
->>>>>>> 42ace76d
 
     if (!accounts.length) {
       throw new Error('No solana accounts found');
@@ -78,21 +68,13 @@
       fromAccountId: context?.fromAccountId ?? accounts[0]?.id ?? '',
       amount: context?.amount ?? '',
       toAddress: context?.toAddress ?? '',
-<<<<<<< HEAD
-=======
       fee: '0.000005',
->>>>>>> 42ace76d
       accounts,
       currencySymbol: context?.currencySymbol ?? SendCurrency.SOL,
       validation: context.validation ?? {},
       balances,
       rates,
-<<<<<<< HEAD
-      maxBalance: context?.maxBalance ?? false,
-      canReview: context?.canReview ?? false,
-=======
       locale: preferences.locale,
->>>>>>> 42ace76d
       ...(context ?? {}),
     };
   } catch (error: any) {
