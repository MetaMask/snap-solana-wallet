--- conflicted
+++ resolved
@@ -6,13 +6,8 @@
   SolanaCaip19Tokens,
   SolanaCaip2Networks,
 } from '../../../core/constants/solana';
-<<<<<<< HEAD
 import { state } from '../../../core/services';
-import { SolanaConnection } from '../../../core/services/connection';
-import { SolanaKeyring } from '../../../core/services/keyring';
-=======
 import { getPreferences } from '../../../core/utils/interface';
->>>>>>> 28a05259
 import logger from '../../../core/utils/logger';
 // import { getRatesFromMetamask } from '../../../core/utils/interface';
 import type { SendContext } from '../views/SendForm/types';
@@ -76,16 +71,12 @@
       currencySymbol: context?.currencySymbol ?? SendCurrency.SOL,
       validation: context.validation ?? {},
       balances,
-<<<<<<< HEAD
       tokenRate,
       maxBalance: context?.maxBalance ?? false,
       canReview: context?.canReview ?? false,
       clearToField: context?.clearToField ?? false,
       showClearButton: context?.showClearButton ?? false,
-=======
-      rates,
       locale: preferences.locale,
->>>>>>> 28a05259
       ...(context ?? {}),
     };
   } catch (error: any) {
