--- conflicted
+++ resolved
@@ -30,9 +30,6 @@
       <Box direction="horizontal" center>
         <Image src={solanaIcon} />
       </Box>
-<<<<<<< HEAD
-      <Input name={name} type="number" min={0} placeholder="0" value={value} />
-=======
       <Input
         name={name}
         type="number"
@@ -41,7 +38,6 @@
         step={0.01}
         value={value}
       />
->>>>>>> 42ace76d
       <Box direction="horizontal" center>
         <Box direction="vertical" alignment="center">
           <Text>{currencySymbol}</Text>
