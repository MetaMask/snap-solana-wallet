import type { Balance } from '@metamask/keyring-api';
import {
  Address,
  Card,
  Field,
  Selector,
  SelectorOption,
  type SnapComponent,
} from '@metamask/snaps-sdk/jsx';

import type { SolanaCaip2Networks } from '../../../../core/constants/solana';
import type { SolanaKeyringAccount } from '../../../../core/services/keyring';
import type { TokenRate } from '../../../../core/services/state';
import { addressToCaip10 } from '../../../../core/utils/address-to-caip10';
import { formatCurrency } from '../../../../core/utils/format-currency';
import { formatTokens } from '../../../../core/utils/format-tokens';
import type { Locale } from '../../../../core/utils/i18n';
import { i18n } from '../../../../core/utils/i18n';
import { tokenToFiat } from '../../../../core/utils/token-to-fiat';
import { truncateAddress } from '../../../../core/utils/truncate-address';
import { SendCurrency } from '../../views/SendForm/types';

type AccountSelectorProps = {
  name: string;
  scope: SolanaCaip2Networks;
  accounts: SolanaKeyringAccount[];
  balances: Record<string, Balance>;
<<<<<<< HEAD
  tokenRate: TokenRate;
  scope: SolanaCaip2Networks;
=======
  currencyRate: GetCurrencyRateResult;
>>>>>>> 28a05259
  selectedAccountId: string;
  locale: Locale;
  error?: string;
};

export const AccountSelector: SnapComponent<AccountSelectorProps> = ({
  name,
  scope,
  accounts,
  selectedAccountId,
  balances,
<<<<<<< HEAD
  tokenRate,
  scope,
=======
  currencyRate,
>>>>>>> 28a05259
  error,
  locale,
}) => {
  const translate = i18n(locale);
  const accountsList = Object.values(accounts);

  return (
    <Field label={translate('send.fromField')} error={error}>
      <Selector name={name} value={selectedAccountId} title="From">
        {accountsList.map((account) => {
          return (
            <SelectorOption value={account.id}>
              <Card
                value={formatTokens(
                  balances[account.id]?.amount ?? '0',
                  balances[account.id]?.unit ?? SendCurrency.SOL,
                )}
                extra={formatCurrency(
                  tokenToFiat(
                    balances[account.id]?.amount ?? '0',
<<<<<<< HEAD
                    tokenRate.conversionRate,
=======
                    currencyRate?.conversionRate ?? 0,
>>>>>>> 28a05259
                  ),
                )}
                description={truncateAddress(account.address)}
                title={
                  <Address
                    address={addressToCaip10(scope, account.address)}
                    truncate
                    displayName
                    avatar
                  />
                }
              />
            </SelectorOption>
          );
        })}
      </Selector>
    </Field>
  );
};<|MERGE_RESOLUTION|>--- conflicted
+++ resolved
@@ -25,29 +25,19 @@
   scope: SolanaCaip2Networks;
   accounts: SolanaKeyringAccount[];
   balances: Record<string, Balance>;
-<<<<<<< HEAD
   tokenRate: TokenRate;
-  scope: SolanaCaip2Networks;
-=======
-  currencyRate: GetCurrencyRateResult;
->>>>>>> 28a05259
   selectedAccountId: string;
   locale: Locale;
   error?: string;
 };
 
 export const AccountSelector: SnapComponent<AccountSelectorProps> = ({
+  accounts,
+  balances,
+  tokenRate,
   name,
   scope,
-  accounts,
   selectedAccountId,
-  balances,
-<<<<<<< HEAD
-  tokenRate,
-  scope,
-=======
-  currencyRate,
->>>>>>> 28a05259
   error,
   locale,
 }) => {
@@ -68,11 +58,7 @@
                 extra={formatCurrency(
                   tokenToFiat(
                     balances[account.id]?.amount ?? '0',
-<<<<<<< HEAD
                     tokenRate.conversionRate,
-=======
-                    currencyRate?.conversionRate ?? 0,
->>>>>>> 28a05259
                   ),
                 )}
                 description={truncateAddress(account.address)}
