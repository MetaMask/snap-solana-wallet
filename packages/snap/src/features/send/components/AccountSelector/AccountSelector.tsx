import type { Balance } from '@metamask/keyring-api';
import type { GetCurrencyRateResult } from '@metamask/snaps-sdk';
import {
  Address,
  Card,
  Field,
  Selector,
  SelectorOption,
  type SnapComponent,
} from '@metamask/snaps-sdk/jsx';

import type { SolanaCaip2Networks } from '../../../../core/constants/solana';
import type { SolanaKeyringAccount } from '../../../../core/services/keyring';
import { addressToCaip10 } from '../../../../core/utils/address-to-caip10';
import { formatCurrency } from '../../../../core/utils/format-currency';
import { formatTokens } from '../../../../core/utils/format-tokens';
import { tokenToFiat } from '../../../../core/utils/token-to-fiat';
<<<<<<< HEAD
=======
import { truncateAddress } from '../../../../core/utils/truncate-address';
>>>>>>> 42ace76d
import { SendCurrency } from '../../views/SendForm/types';

type AccountSelectorProps = {
  name: string;
  scope: SolanaCaip2Networks;
  accounts: SolanaKeyringAccount[];
  balances: Record<string, Balance>;
  currencyRate: GetCurrencyRateResult;
  selectedAccountId: string;
  error?: string;
};

export const AccountSelector: SnapComponent<AccountSelectorProps> = ({
  name,
  scope,
  accounts,
  selectedAccountId,
  balances,
  currencyRate,
  error,
}) => {
  const accountsList = Object.values(accounts);
  return (
    <Field label="From" error={error}>
      <Selector name={name} value={selectedAccountId} title="From">
<<<<<<< HEAD
        {accounts.map((account) => {
=======
        {accountsList.map((account) => {
>>>>>>> 42ace76d
          return (
            <SelectorOption value={account.id}>
              <Card
                value={formatTokens(
                  balances[account.id]?.amount ?? '0',
                  balances[account.id]?.unit ?? SendCurrency.SOL,
                )}
                extra={formatCurrency(
                  tokenToFiat(
                    balances[account.id]?.amount ?? '0',
                    currencyRate?.conversionRate ?? 0,
                  ),
                )}
                description={truncateAddress(account.address)}
                title={
                  <Address
                    address={addressToCaip10(scope, account.address)}
                    truncate
                    displayName
                    avatar
                  />
                }
              />
            </SelectorOption>
          );
        })}
      </Selector>
    </Field>
  );
};<|MERGE_RESOLUTION|>--- conflicted
+++ resolved
@@ -15,10 +15,7 @@
 import { formatCurrency } from '../../../../core/utils/format-currency';
 import { formatTokens } from '../../../../core/utils/format-tokens';
 import { tokenToFiat } from '../../../../core/utils/token-to-fiat';
-<<<<<<< HEAD
-=======
 import { truncateAddress } from '../../../../core/utils/truncate-address';
->>>>>>> 42ace76d
 import { SendCurrency } from '../../views/SendForm/types';
 
 type AccountSelectorProps = {
@@ -44,11 +41,7 @@
   return (
     <Field label="From" error={error}>
       <Selector name={name} value={selectedAccountId} title="From">
-<<<<<<< HEAD
-        {accounts.map((account) => {
-=======
         {accountsList.map((account) => {
->>>>>>> 42ace76d
           return (
             <SelectorOption value={account.id}>
               <Card
