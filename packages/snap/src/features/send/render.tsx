--- conflicted
+++ resolved
@@ -1,20 +1,11 @@
 import { assert } from 'superstruct';
 
-<<<<<<< HEAD
-import { createInterface, showDialog } from '../../core/utils/interface';
-import { SnapExecutionContext } from '../../index';
-import { getSendContext } from './utils/context';
-import { StartSendTransactionFlowParamsStruct } from './utils/validation';
-import { SendForm } from './views/SendForm/SendForm';
-import { type StartSendTransactionFlowParams } from './views/SendForm/types';
-=======
 import { type SnapExecutionContext } from '../..';
 import { createInterface, showDialog } from '../../core/utils/interface';
 import { getSendContext } from './utils/context';
 import { SendForm } from './views/SendForm/SendForm';
 import { type StartSendTransactionFlowParams } from './views/SendForm/types';
 import { StartSendTransactionFlowParamsStruct } from './views/SendForm/validation';
->>>>>>> 42ace76d
 
 /**
  * Renders the send form interface.
