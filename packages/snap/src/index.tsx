import { handleKeyringRequest } from '@metamask/keyring-api';
import type {
  Json,
  OnKeyringRequestHandler,
  OnUserInputHandler,
} from '@metamask/snaps-sdk';
import {
  MethodNotFoundError,
  SnapError,
  UnauthorizedError,
  type OnRpcRequestHandler,
} from '@metamask/snaps-sdk';

<<<<<<< HEAD
import { install } from './core/polyfills/ed25519/install';
=======
import { SolanaInternalRpcMethods } from './core/constants/solana';
>>>>>>> b35ed000
import { SolanaKeyring } from './core/services/keyring';
import { isSnapRpcError } from './core/utils/errors';
import logger from './core/utils/logger';
import { handleSendEvents, isSendFormEvent } from './features/send/events';
import { renderSend } from './features/send/render';
import { originPermissions } from './permissions';

/**
 * Install polyfills
 * - Add Ed25519 cryptography functionality to the browser crypto API
 */
install();

const keyring = new SolanaKeyring();

export const validateOrigin = (origin: string, method: string): void => {
  if (!origin) {
    // eslint-disable-next-line @typescript-eslint/no-throw-literal
    throw new UnauthorizedError('Origin not found');
  }
  if (!originPermissions.get(origin)?.has(method)) {
    // eslint-disable-next-line @typescript-eslint/no-throw-literal
    throw new UnauthorizedError(`Permission denied`);
  }
};

/**
 * Handle incoming JSON-RPC requests, sent through `wallet_invokeSnap`.
 *
 * @param args - The request handler args as object.
 * @param args.origin - The origin of the request, e.g., the website that
 * invoked the snap.
 * @param args.request - A validated JSON-RPC request object.
 * @returns A promise that resolves to the result of the RPC request.
 * @throws If the request method is not valid for this snap.
 */
export const onRpcRequest: OnRpcRequestHandler = async ({
  origin,
  request,
}) => {
  try {
    const { method } = request;

    validateOrigin(origin, method);

    switch (method) {
      case SolanaInternalRpcMethods.StartSendTransactionFlow:
        return await renderSend();
      default:
        throw new MethodNotFoundError() as unknown as Error;
    }
  } catch (error: any) {
    let snapError = error;

    if (!isSnapRpcError(error)) {
      snapError = new SnapError(error);
    }
    logger.error(
      `onRpcRequest error: ${JSON.stringify(snapError.toJSON(), null, 2)}`,
    );
    throw snapError;
  }
};

/**
 * Handle incoming keyring requests.
 *
 * @param args - The request handler args as object.
 * @param args.origin - The origin of the request, e.g., the website that
 * invoked the snap.
 * @param args.request - A validated keyring request object.
 * @returns A promise that resolves to a JSON object.
 * @throws If the request method is not valid for this snap.
 */
export const onKeyringRequest: OnKeyringRequestHandler = async ({
  origin,
  request,
}): Promise<Json> => {
  try {
    validateOrigin(origin, request.method);

    return (await handleKeyringRequest(
      keyring,
      request,
    )) as unknown as Promise<Json>;
  } catch (error: any) {
    let snapError = error;

    if (!isSnapRpcError(error)) {
      snapError = new SnapError(error);
    }

    logger.error(
      `onKeyringRequest error: ${JSON.stringify(snapError.toJSON(), null, 2)}`,
    );

    throw snapError;
  }
};

/**
 * Handle user events requests.
 *
 * @param args - The request handler args as object.
 * @param args.id - The interface id associated with the event.
 * @param args.event - The event object.
 * @returns A promise that resolves to a JSON object.
 * @throws If the request method is not valid for this snap.
 */
export const onUserInput: OnUserInputHandler = async ({ id, event }) => {
  if (isSendFormEvent(event)) {
    await handleSendEvents({ id, event });
  }
};<|MERGE_RESOLUTION|>--- conflicted
+++ resolved
@@ -11,11 +11,8 @@
   type OnRpcRequestHandler,
 } from '@metamask/snaps-sdk';
 
-<<<<<<< HEAD
+import { SolanaInternalRpcMethods } from './core/constants/solana';
 import { install } from './core/polyfills/ed25519/install';
-=======
-import { SolanaInternalRpcMethods } from './core/constants/solana';
->>>>>>> b35ed000
 import { SolanaKeyring } from './core/services/keyring';
 import { isSnapRpcError } from './core/utils/errors';
 import logger from './core/utils/logger';
