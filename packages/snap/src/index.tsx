--- conflicted
+++ resolved
@@ -11,66 +11,42 @@
   type OnRpcRequestHandler,
 } from '@metamask/snaps-sdk';
 
+import { PriceApiClient } from './core/clients/price-api/price-api-client';
 import { SolanaInternalRpcMethods } from './core/constants/solana';
 import { handlers, OnCronjobMethods } from './core/handlers/onCronjob';
 import { install as installPolyfills } from './core/polyfills';
-import { keyring } from './core/services';
+import { SolanaConnection } from './core/services/connection';
+import { SolanaKeyring } from './core/services/keyring';
+import { SolanaState } from './core/services/state';
 import { isSnapRpcError } from './core/utils/errors';
 import logger from './core/utils/logger';
-<<<<<<< HEAD
 import { validateOrigin } from './core/validation/validators';
-import { handleSendEvents, isSendFormEvent } from './features/send/events';
 import { renderSend } from './features/send/render';
-import type {
-  SendContext,
-  StartSendTransactionFlowParams,
-} from './features/send/types/send';
-import {
-  type TransactionConfirmationContext,
-  type TransactionConfirmationParams,
-} from './features/transaction-confirmation/components/TransactionConfirmation/types';
-import {
-  handleTransactionConfirmationEvents,
-  isTransactionConfirmationEvent,
-} from './features/transaction-confirmation/events';
-import { renderTransactionConfirmation } from './features/transaction-confirmation/render';
-=======
-import { renderSend } from './features/send/render';
+import type { StartSendTransactionFlowParams } from './features/send/types/send';
 import { eventHandlers as transactionConfirmationEvents } from './features/send/views/ConfirmationDialog/events';
 import { eventHandlers as sendFormEvents } from './features/send/views/SendForm/events';
-import type { StartSendTransactionFlowParams } from './features/send/views/SendForm/types';
-import { originPermissions } from './permissions';
->>>>>>> 28a05259
+
+installPolyfills();
 
 export type SnapExecutionContext = {
   connection: SolanaConnection;
   keyring: SolanaKeyring;
+  priceApiClient: PriceApiClient;
+  state: SolanaState;
 };
 
-installPolyfills();
-
-<<<<<<< HEAD
-=======
+const state = new SolanaState();
 const connection = new SolanaConnection();
 const keyring = new SolanaKeyring(connection);
+const priceApiClient = new PriceApiClient();
 
-const snapContext = {
+const snapContext: SnapExecutionContext = {
   connection,
   keyring,
+  priceApiClient,
+  state,
 };
 
-export const validateOrigin = (origin: string, method: string): void => {
-  if (!origin) {
-    // eslint-disable-next-line @typescript-eslint/no-throw-literal
-    throw new UnauthorizedError('Origin not found');
-  }
-  if (!originPermissions.get(origin)?.has(method)) {
-    // eslint-disable-next-line @typescript-eslint/no-throw-literal
-    throw new UnauthorizedError(`Permission denied`);
-  }
-};
-
->>>>>>> 28a05259
 /**
  * Handle incoming JSON-RPC requests, sent through `wallet_invokeSnap`.
  *
@@ -180,7 +156,8 @@
   if (!handler) {
     return;
   }
-<<<<<<< HEAD
+
+  await handler({ id, event, context, snapContext });
 };
 
 /**
@@ -206,8 +183,4 @@
   }
 
   return handler({ request });
-=======
-
-  await handler({ id, event, context, snapContext });
->>>>>>> 28a05259
 };