import { handleKeyringRequest } from '@metamask/keyring-snap-sdk';
import type {
  GetClientStatusResult,
  Json,
  OnAssetHistoricalPriceHandler,
  OnAssetsConversionHandler,
  OnAssetsLookupHandler,
  OnClientRequestHandler,
  OnCronjobHandler,
  OnKeyringRequestHandler,
  OnProtocolRequestHandler,
  OnUpdateHandler,
  OnUserInputHandler,
} from '@metamask/snaps-sdk';
import {
  MethodNotFoundError,
  SnapError,
  type OnRpcRequestHandler,
} from '@metamask/snaps-sdk';
import { assert, enums } from '@metamask/superstruct';
import BigNumber from 'bignumber.js';

import { onAssetHistoricalPrice as onAssetHistoricalPriceHandler } from './core/handlers/onAssetHistoricalPrice/onAssetHistoricalPrice';
import { onAssetsConversion as onAssetsConversionHandler } from './core/handlers/onAssetsConversion/onAssetsConversion';
import { onAssetsLookup as onAssetsLookupHandler } from './core/handlers/onAssetsLookup/onAssetsLookup';
import { handlers as onCronjobHandlers } from './core/handlers/onCronjob';
import { ScheduleBackgroundEventMethod } from './core/handlers/onCronjob/backgroundEvents/ScheduleBackgroundEventMethod';
import { CronjobMethod } from './core/handlers/onCronjob/cronjobs/CronjobMethod';
import { onProtocolRequest as onProtocolRequestHandler } from './core/handlers/onProtocolRequest/onProtocolRequest';
import { handlers as onRpcRequestHandlers } from './core/handlers/onRpcRequest';
import { RpcRequestMethod } from './core/handlers/onRpcRequest/types';
import { install as installPolyfills } from './core/polyfills';
import { isSnapRpcError } from './core/utils/errors';
import { getClientStatus } from './core/utils/interface';
import logger from './core/utils/logger';
import { validateOrigin } from './core/validation/validators';
import { eventHandlers as confirmSignInEvents } from './features/confirmation/views/ConfirmSignIn/events';
import { eventHandlers as confirmSignMessageEvents } from './features/confirmation/views/ConfirmSignMessage/events';
import { eventHandlers as confirmSignAndSendTransactionEvents } from './features/confirmation/views/ConfirmTransactionRequest/events';
import { eventHandlers as sendFormEvents } from './features/send/views/SendForm/events';
import { eventHandlers as transactionConfirmationEvents } from './features/send/views/TransactionConfirmation/events';
<<<<<<< HEAD
import snapContext, { clientRequestHandler, keyring } from './snapContext';
=======
import snapContext, { keyring, state } from './snapContext';
>>>>>>> b032330c

installPolyfills();

// Lowest precision we ever go for: MicroLamports represented in Sol amount
BigNumber.config({ EXPONENTIAL_AT: 16 });

/**
 * Handle incoming JSON-RPC requests, sent through `wallet_invokeSnap`.
 *
 * @param args - The request handler args as object.
 * @param args.origin - The origin of the request, e.g., the website that
 * invoked the snap.
 * @param args.request - A validated JSON-RPC request object.
 * @returns A promise that resolves to the result of the RPC request.
 * @throws If the request method is not valid for this snap.
 */
export const onRpcRequest: OnRpcRequestHandler = async ({
  origin,
  request,
}) => {
  try {
    logger.log('[🔄 onRpcRequest]', request.method, request);

    const { method } = request;

    validateOrigin(origin, method);

    const handler = onRpcRequestHandlers[method as RpcRequestMethod];

    if (!handler) {
      throw new MethodNotFoundError(
        `RpcRequest method ${method} not found. Available methods: ${Object.values(
          RpcRequestMethod,
        ).toString()}`,
      ) as unknown as Error;
    }

    return handler({ origin, request });
  } catch (error: any) {
    let snapError = error;

    if (!isSnapRpcError(error)) {
      snapError = new SnapError(error);
    }
    logger.error(
      `onRpcRequest error: ${JSON.stringify(snapError.toJSON(), null, 2)}`,
    );
    throw snapError;
  }
};

/**
 * Handle incoming keyring requests.
 *
 * @param args - The request handler args as object.
 * @param args.origin - The origin of the request, e.g., the website that
 * invoked the snap.
 * @param args.request - A validated keyring request object.
 * @returns A promise that resolves to a JSON object.
 * @throws If the request method is not valid for this snap.
 */
export const onKeyringRequest: OnKeyringRequestHandler = async ({
  origin,
  request,
}): Promise<Json> => {
  try {
    logger.log('[🔑 onKeyringRequest]', request.method, request);

    validateOrigin(origin, request.method);

    return (await handleKeyringRequest(
      keyring,
      request,
    )) as unknown as Promise<Json>;
  } catch (error: any) {
    let snapError = error;

    if (!isSnapRpcError(error)) {
      snapError = new SnapError(error);
    }

    logger.error(
      `onKeyringRequest - ${request.method} - Error: ${JSON.stringify(
        snapError.toJSON(),
        null,
        2,
      )}`,
    );

    throw snapError;
  }
};

/**
 * Handle user events requests.
 *
 * @param args - The request handler args as object.
 * @param args.id - The interface id associated with the event.
 * @param args.event - The event object.
 * @param args.context - The context object.
 * @returns A promise that resolves to a JSON object.
 * @throws If the request method is not valid for this snap.
 */
export const onUserInput: OnUserInputHandler = async ({
  id,
  event,
  context,
}) => {
  logger.log('[👇 onUserInput]', id, event);

  // Using the name of the component, route it to the correct handler
  if (!event.name) {
    return;
  }

  const uiEventHandlers: Record<string, (...args: any) => Promise<void>> = {
    ...sendFormEvents,
    ...transactionConfirmationEvents,
    ...confirmSignAndSendTransactionEvents,
    ...confirmSignMessageEvents,
    ...confirmSignInEvents,
  };

  const handler = uiEventHandlers[event.name];

  if (!handler) {
    return;
  }

  await handler({ id, event, context, snapContext });
};

/**
 * Handle incoming cronjob requests.
 *
 * @param args - The request handler args as object.
 * @param args.request - A validated cronjob request object.
 * @returns A promise that resolves to a JSON object.
 * @throws If the request method is not valid for this snap.
 * @see https://docs.metamask.io/snaps/reference/entry-points/#oncronjob
 */
export const onCronjob: OnCronjobHandler = async ({ request }) => {
  logger.log('[⏱️ onCronjob]', request.method, request);

  const { method } = request;
  assert(
    method,
    enums([
      ...Object.values(CronjobMethod),
      ...Object.values(ScheduleBackgroundEventMethod),
    ]),
  );

  /**
   * Don't run cronjobs if client is locked or inactive
   * - We dont want to call cronjobs if the client is locked
   * - We Dont want to call cronjobs if the client is inactive (except if we havent run a cronjob in the last 15 minutes)
   */
  const { locked, active } =
    (await getClientStatus()) as GetClientStatusResult & {
      active: boolean | undefined; // FIXME: Remove this once the snap SDK is updated
    };

  logger.log('[🔑 onCronjob] Client status', { locked, active });

  if (locked) {
    return Promise.resolve();
  }

  // explicit check for non-undefined active
  // to make sure the cronjob is executed if `active` is undefined
  if (active === false) {
    const lastCronjobRun = await state.getKey<number>('lastCronjobRun');
    const THIRTY_MINUTES = 30 * 60 * 1000; // 30 minutes in milliseconds

    logger.log('[🔑 onCronjob] Last cronjob run', { lastCronjobRun });

    // Only skip if we've run a cronjob in the last 30 minutes
    if (lastCronjobRun && Date.now() - lastCronjobRun < THIRTY_MINUTES) {
      logger.log(
        '[🔑 onCronjob] Skipping cronjob because it has been run in the last 30 minutes',
      );
      return Promise.resolve();
    }
    // if `lastCronjobRun` is undefined, we can run the cronjob
  }

  await state.setKey('lastCronjobRun', Date.now());

  logger.log('[🔑 onCronjob] Running cronjob', { method });

  const handler = onCronjobHandlers[method];
  return handler({ request });
};

export const onAssetsLookup: OnAssetsLookupHandler = onAssetsLookupHandler;

export const onAssetsConversion: OnAssetsConversionHandler =
  onAssetsConversionHandler;

export const onProtocolRequest: OnProtocolRequestHandler =
  onProtocolRequestHandler;

export const onAssetHistoricalPrice: OnAssetHistoricalPriceHandler =
  onAssetHistoricalPriceHandler;

export const onClientRequest: OnClientRequestHandler = async ({ request }) =>
  clientRequestHandler.handle(request);<|MERGE_RESOLUTION|>--- conflicted
+++ resolved
@@ -9,7 +9,6 @@
   OnCronjobHandler,
   OnKeyringRequestHandler,
   OnProtocolRequestHandler,
-  OnUpdateHandler,
   OnUserInputHandler,
 } from '@metamask/snaps-sdk';
 import {
@@ -39,11 +38,11 @@
 import { eventHandlers as confirmSignAndSendTransactionEvents } from './features/confirmation/views/ConfirmTransactionRequest/events';
 import { eventHandlers as sendFormEvents } from './features/send/views/SendForm/events';
 import { eventHandlers as transactionConfirmationEvents } from './features/send/views/TransactionConfirmation/events';
-<<<<<<< HEAD
-import snapContext, { clientRequestHandler, keyring } from './snapContext';
-=======
-import snapContext, { keyring, state } from './snapContext';
->>>>>>> b032330c
+import snapContext, {
+  clientRequestHandler,
+  keyring,
+  state,
+} from './snapContext';
 
 installPolyfills();
 
