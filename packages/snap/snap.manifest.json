{
  "version": "1.0.3",
  "description": "Manage Solana using MetaMask",
  "proposedName": "Solana",
  "repository": {
    "type": "git",
    "url": "https://github.com/MetaMask/snap-solana-wallet.git"
  },
  "source": {
<<<<<<< HEAD
    "shasum": "pZOySvx4BSYlf1oG+XwBzqTViITkjYCcpvNaENryUSU=",
=======
    "shasum": "LWYHkj+wj1O+nRuPZ1VCS2VwloJmPsKlgYCaXLJqG2o=",
>>>>>>> 59c0cdbb
    "location": {
      "npm": {
        "filePath": "dist/bundle.js",
        "iconPath": "images/icon.svg",
        "packageName": "@metamask/solana-wallet-snap",
        "registry": "https://registry.npmjs.org/"
      }
    },
    "locales": [
      "locales/en.json"
    ]
  },
  "initialConnections": {
    "http://localhost:3000": {},
    "https://portfolio.metamask.io": {},
    "https://portfolio-builds.metafi-dev.codefi.network": {},
    "https://dev.portfolio.metamask.io": {},
    "https://ramps-dev.portfolio.metamask.io": {}
  },
  "initialPermissions": {
    "endowment:rpc": {
      "dapps": true,
      "snaps": false
    },
    "endowment:keyring": {
      "allowedOrigins": [
        "http://localhost:3000",
        "https://portfolio.metamask.io",
        "https://portfolio-builds.metafi-dev.codefi.network",
        "https://dev.portfolio.metamask.io",
        "https://ramps-dev.portfolio.metamask.io"
      ]
    },
    "snap_getBip32Entropy": [
      {
        "path": [
          "m",
          "44'",
          "501'"
        ],
        "curve": "ed25519"
      }
    ],
    "endowment:network-access": {},
    "endowment:cronjob": {
      "jobs": [
        {
          "expression": "* * * * *",
          "request": {
            "method": "refreshTokenPrices",
            "params": {}
          }
        }
      ]
    },
    "snap_manageAccounts": {},
    "snap_manageState": {},
    "snap_dialog": {},
    "snap_getPreferences": {}
  },
  "manifestVersion": "0.1"
}<|MERGE_RESOLUTION|>--- conflicted
+++ resolved
@@ -7,11 +7,7 @@
     "url": "https://github.com/MetaMask/snap-solana-wallet.git"
   },
   "source": {
-<<<<<<< HEAD
-    "shasum": "pZOySvx4BSYlf1oG+XwBzqTViITkjYCcpvNaENryUSU=",
-=======
     "shasum": "LWYHkj+wj1O+nRuPZ1VCS2VwloJmPsKlgYCaXLJqG2o=",
->>>>>>> 59c0cdbb
     "location": {
       "npm": {
         "filePath": "dist/bundle.js",
