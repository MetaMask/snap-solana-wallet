{
  "version": "1.32.0",
  "description": "Manage Solana using MetaMask",
  "proposedName": "Solana",
  "repository": {
    "type": "git",
    "url": "https://github.com/MetaMask/snap-solana-wallet.git"
  },
  "source": {
<<<<<<< HEAD
    "shasum": "fQLaIko+XZjYv1FuABV1MY06nXSuRseWe4As2YwGvU0=",
=======
    "shasum": "CFaSxaVJ86Yu8T8+W+NyoB67a6ALkWTEVYrVLyMLEg8=",
>>>>>>> edff9856
    "location": {
      "npm": {
        "filePath": "dist/bundle.js",
        "iconPath": "images/icon.svg",
        "packageName": "@metamask/solana-wallet-snap",
        "registry": "https://registry.npmjs.org/"
      }
    },
    "locales": ["locales/en.json"]
  },
  "initialConnections": {
    "https://portfolio.metamask.io": {}
  },
  "initialPermissions": {
    "endowment:rpc": {
      "dapps": true,
      "snaps": false
    },
    "endowment:keyring": {
      "allowedOrigins": ["https://portfolio.metamask.io"]
    },
    "snap_getBip32Entropy": [
      {
        "path": ["m", "44'", "501'"],
        "curve": "ed25519"
      }
    ],
    "endowment:network-access": {},
    "endowment:cronjob": {
      "jobs": [
        {
          "expression": "* * * * *",
          "request": {
            "method": "refreshSend",
            "params": {}
          }
        },
        {
          "expression": "* * * * *",
          "request": {
            "method": "refreshConfirmationEstimation",
            "params": {}
          }
        },
        {
          "expression": "*/2 * * * *",
          "request": {
            "method": "scheduleRefreshAccounts",
            "params": {}
          }
        }
      ]
    },
    "endowment:protocol": {
      "scopes": {
        "solana:5eykt4UsFv8P8NJdTREpY1vzqKqZKvdp": {
          "methods": [
            "getGenesisHash",
            "getLatestBlockhash",
            "getMinimumBalanceForRentExemption"
          ]
        },
        "solana:EtWTRABZaYq6iMfeYKouRu166VU2xqa1": {
          "methods": [
            "getGenesisHash",
            "getLatestBlockhash",
            "getMinimumBalanceForRentExemption"
          ]
        }
      }
    },
    "endowment:assets": {
      "scopes": [
        "solana:5eykt4UsFv8P8NJdTREpY1vzqKqZKvdp",
        "solana:EtWTRABZaYq6iMfeYKouRu166VU2xqa1"
      ]
    },
    "snap_manageAccounts": {},
    "snap_manageState": {},
    "snap_dialog": {},
    "snap_getPreferences": {}
  },
  "platformVersion": "7.1.0",
  "manifestVersion": "0.1"
}<|MERGE_RESOLUTION|>--- conflicted
+++ resolved
@@ -7,11 +7,7 @@
     "url": "https://github.com/MetaMask/snap-solana-wallet.git"
   },
   "source": {
-<<<<<<< HEAD
-    "shasum": "fQLaIko+XZjYv1FuABV1MY06nXSuRseWe4As2YwGvU0=",
-=======
     "shasum": "CFaSxaVJ86Yu8T8+W+NyoB67a6ALkWTEVYrVLyMLEg8=",
->>>>>>> edff9856
     "location": {
       "npm": {
         "filePath": "dist/bundle.js",
