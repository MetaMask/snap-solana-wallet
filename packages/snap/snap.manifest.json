--- conflicted
+++ resolved
@@ -7,11 +7,7 @@
     "url": "https://github.com/MetaMask/snap-solana-wallet.git"
   },
   "source": {
-<<<<<<< HEAD
-    "shasum": "7HPZTKQiA1U8iDDfA1vTbxJUocgwVyTOoiPaNdApkiM=",
-=======
     "shasum": "0G8PXZNx7ioU2jbDWfX7Qv94bxORrt2q1mgWZj/ajow=",
->>>>>>> 5f3b1ada
     "location": {
       "npm": {
         "filePath": "dist/bundle.js",
