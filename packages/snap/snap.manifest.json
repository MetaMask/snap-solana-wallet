{
  "version": "1.0.0",
  "description": "Manage Solana using MetaMask",
  "proposedName": "Solana",
  "repository": {
    "type": "git",
    "url": "https://github.com/MetaMask/snap-solana-wallet.git"
  },
  "source": {
<<<<<<< HEAD
    "shasum": "u1wSJ4qBEO/zjlbKVvml+tDzS6YOF8uWInzW6bu/Mfk=",
=======
    "shasum": "GdpsC00It4ZisSqcmp/qvcCp9lvc3JqsS+jKJ7cd+oo=",
>>>>>>> bf8d41a7
    "location": {
      "npm": {
        "filePath": "dist/bundle.js",
        "iconPath": "images/icon.svg",
        "packageName": "@metamask/solana-wallet-snap",
        "registry": "https://registry.npmjs.org/"
      }
    }
  },
  "initialConnections": {
    "http://localhost:3000": {},
    "https://portfolio.metamask.io": {},
    "https://portfolio-builds.metafi-dev.codefi.network": {},
    "https://dev.portfolio.metamask.io": {},
    "https://ramps-dev.portfolio.metamask.io": {}
  },
  "initialPermissions": {
    "endowment:rpc": {
      "dapps": true,
      "snaps": false
    },
    "endowment:keyring": {
      "allowedOrigins": [
        "http://localhost:3000",
        "https://portfolio.metamask.io",
        "https://portfolio-builds.metafi-dev.codefi.network",
        "https://dev.portfolio.metamask.io",
        "https://ramps-dev.portfolio.metamask.io"
      ]
    },
    "snap_getBip32Entropy": [
      {
        "path": [
          "m",
          "44'",
          "501'"
        ],
        "curve": "ed25519"
      }
    ],
    "endowment:network-access": {},
    "snap_manageAccounts": {},
    "snap_manageState": {},
    "snap_dialog": {}
  },
  "manifestVersion": "0.1"
}<|MERGE_RESOLUTION|>--- conflicted
+++ resolved
@@ -7,11 +7,7 @@
     "url": "https://github.com/MetaMask/snap-solana-wallet.git"
   },
   "source": {
-<<<<<<< HEAD
-    "shasum": "u1wSJ4qBEO/zjlbKVvml+tDzS6YOF8uWInzW6bu/Mfk=",
-=======
     "shasum": "GdpsC00It4ZisSqcmp/qvcCp9lvc3JqsS+jKJ7cd+oo=",
->>>>>>> bf8d41a7
     "location": {
       "npm": {
         "filePath": "dist/bundle.js",
