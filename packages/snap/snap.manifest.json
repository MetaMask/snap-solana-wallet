{
  "version": "1.13.0",
  "description": "Manage Solana using MetaMask",
  "proposedName": "Solana",
  "repository": {
    "type": "git",
    "url": "https://github.com/MetaMask/snap-solana-wallet.git"
  },
  "source": {
<<<<<<< HEAD
    "shasum": "7Hf/jjFgrMZxapWfWoMg/1nTKXYaL3bKv4B2qE/M/y8=",
=======
    "shasum": "Xt16uZta71UxAklLTcshIEJpqTGowxjTTPewcl7SQQc=",
>>>>>>> e039ecb4
    "location": {
      "npm": {
        "filePath": "dist/bundle.js",
        "iconPath": "images/icon.svg",
        "packageName": "@metamask/solana-wallet-snap",
        "registry": "https://registry.npmjs.org/"
      }
    },
    "locales": [
      "locales/en.json"
    ]
  },
  "initialConnections": {
    "https://portfolio.metamask.io": {}
  },
  "initialPermissions": {
    "endowment:rpc": {
      "dapps": true,
      "snaps": false
    },
    "endowment:keyring": {
      "allowedOrigins": [
        "https://portfolio.metamask.io"
      ]
    },
    "snap_getBip32Entropy": [
      {
        "path": [
          "m",
          "44'",
          "501'"
        ],
        "curve": "ed25519"
      }
    ],
    "endowment:network-access": {},
    "endowment:cronjob": {
      "jobs": [
        {
          "expression": "* * * * *",
          "request": {
            "method": "refreshSend",
            "params": {}
          }
        },
        {
          "expression": "* * * * *",
          "request": {
            "method": "refreshConfirmationEstimation",
            "params": {}
          }
        },
        {
          "expression": "* * * * *",
          "request": {
            "method": "refreshTransactions",
            "params": {}
          }
        },
        {
          "expression": "* * * * *",
          "request": {
            "method": "refreshAssets",
            "params": {}
          }
        }
      ]
    },
    "endowment:protocol": {
      "scopes": {
        "solana:5eykt4UsFv8P8NJdTREpY1vzqKqZKvdp": {
          "methods": [
            "getGenesisHash"
          ]
        },
        "solana:EtWTRABZaYq6iMfeYKouRu166VU2xqa1": {
          "methods": [
            "getGenesisHash"
          ]
        }
      }
    },
    "endowment:assets": {
      "scopes": [
        "solana:5eykt4UsFv8P8NJdTREpY1vzqKqZKvdp",
        "solana:EtWTRABZaYq6iMfeYKouRu166VU2xqa1"
      ]
    },
    "snap_manageAccounts": {},
    "snap_manageState": {},
    "snap_dialog": {},
    "snap_getPreferences": {}
  },
  "manifestVersion": "0.1"
}<|MERGE_RESOLUTION|>--- conflicted
+++ resolved
@@ -7,11 +7,7 @@
     "url": "https://github.com/MetaMask/snap-solana-wallet.git"
   },
   "source": {
-<<<<<<< HEAD
     "shasum": "7Hf/jjFgrMZxapWfWoMg/1nTKXYaL3bKv4B2qE/M/y8=",
-=======
-    "shasum": "Xt16uZta71UxAklLTcshIEJpqTGowxjTTPewcl7SQQc=",
->>>>>>> e039ecb4
     "location": {
       "npm": {
         "filePath": "dist/bundle.js",
