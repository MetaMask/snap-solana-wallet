--- conflicted
+++ resolved
@@ -7,11 +7,7 @@
     "url": "https://github.com/MetaMask/snap-solana-wallet.git"
   },
   "source": {
-<<<<<<< HEAD
-    "shasum": "UfJzbUT0FkO1YlvEN0YA9JkIxmdFHtxRpAgTLdFFHGE=",
-=======
-    "shasum": "n+dz02D7RaLJGlmuvVwC5sUZDshGj4nApXsVRIIRqz4=",
->>>>>>> 1bc0313c
+    "shasum": "cExfND0mQ7FHAizUzpV6Lp9HMx2WGUE/D6DZ2N3WLD4=",
     "location": {
       "npm": {
         "filePath": "dist/bundle.js",
