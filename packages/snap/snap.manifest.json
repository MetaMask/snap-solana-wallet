{
  "version": "1.18.1",
  "description": "Manage Solana using MetaMask",
  "proposedName": "Solana",
  "repository": {
    "type": "git",
    "url": "https://github.com/MetaMask/snap-solana-wallet.git"
  },
  "source": {
<<<<<<< HEAD
    "shasum": "kLSOGKziQIWtQMjaVHEvUau3RyKr+tAqMQaYKCmpYgU=",
=======
    "shasum": "8em8WrLSgGfbYoiUZIRAkUalmge4buGZ2gaHhhNSiXA=",
>>>>>>> b05bd0cc
    "location": {
      "npm": {
        "filePath": "dist/bundle.js",
        "iconPath": "images/icon.svg",
        "packageName": "@metamask/solana-wallet-snap",
        "registry": "https://registry.npmjs.org/"
      }
    },
    "locales": [
      "locales/en.json"
    ]
  },
  "initialConnections": {
    "https://portfolio.metamask.io": {}
  },
  "initialPermissions": {
    "endowment:rpc": {
      "dapps": true,
      "snaps": false
    },
    "endowment:keyring": {
      "allowedOrigins": [
        "https://portfolio.metamask.io"
      ]
    },
    "snap_getBip32Entropy": [
      {
        "path": [
          "m",
          "44'",
          "501'"
        ],
        "curve": "ed25519"
      }
    ],
    "endowment:network-access": {},
    "endowment:cronjob": {
      "jobs": [
        {
          "expression": "* * * * *",
          "request": {
            "method": "refreshSend",
            "params": {}
          }
        },
        {
          "expression": "* * * * *",
          "request": {
            "method": "refreshConfirmationEstimation",
            "params": {}
          }
        },
        {
          "expression": "* * * * *",
          "request": {
            "method": "refreshTransactions",
            "params": {}
          }
        },
        {
          "expression": "* * * * *",
          "request": {
            "method": "refreshAssets",
            "params": {}
          }
        }
      ]
    },
    "endowment:protocol": {
      "scopes": {
        "solana:5eykt4UsFv8P8NJdTREpY1vzqKqZKvdp": {
          "methods": [
            "getGenesisHash",
            "getLatestBlockhash"
          ]
        },
        "solana:EtWTRABZaYq6iMfeYKouRu166VU2xqa1": {
          "methods": [
            "getGenesisHash",
            "getLatestBlockhash"
          ]
        }
      }
    },
    "endowment:assets": {
      "scopes": [
        "solana:5eykt4UsFv8P8NJdTREpY1vzqKqZKvdp",
        "solana:EtWTRABZaYq6iMfeYKouRu166VU2xqa1"
      ]
    },
    "snap_manageAccounts": {},
    "snap_manageState": {},
    "snap_dialog": {},
    "snap_getPreferences": {}
  },
  "manifestVersion": "0.1"
}<|MERGE_RESOLUTION|>--- conflicted
+++ resolved
@@ -7,11 +7,7 @@
     "url": "https://github.com/MetaMask/snap-solana-wallet.git"
   },
   "source": {
-<<<<<<< HEAD
     "shasum": "kLSOGKziQIWtQMjaVHEvUau3RyKr+tAqMQaYKCmpYgU=",
-=======
-    "shasum": "8em8WrLSgGfbYoiUZIRAkUalmge4buGZ2gaHhhNSiXA=",
->>>>>>> b05bd0cc
     "location": {
       "npm": {
         "filePath": "dist/bundle.js",
