--- conflicted
+++ resolved
@@ -7,11 +7,7 @@
     "url": "https://github.com/MetaMask/snap-solana-wallet.git"
   },
   "source": {
-<<<<<<< HEAD
-    "shasum": "PczCc77G3ZPmOzuy49/FDYvRyksPPUj9OHW0vyCpHmY=",
-=======
     "shasum": "+7X37iftHlIqWFoG3QMA+Cro5+l3gv2VJQdBmuBnU6I=",
->>>>>>> 99096c9c
     "location": {
       "npm": {
         "filePath": "dist/bundle.js",
@@ -23,8 +19,7 @@
     "locales": ["locales/en.json"]
   },
   "initialConnections": {
-    "https://portfolio.metamask.io": {},
-    "http://localhost:3000": {}
+    "https://portfolio.metamask.io": {}
   },
   "initialPermissions": {
     "endowment:rpc": {
@@ -32,10 +27,7 @@
       "snaps": false
     },
     "endowment:keyring": {
-      "allowedOrigins": [
-        "https://portfolio.metamask.io",
-        "http://localhost:3000"
-      ]
+      "allowedOrigins": ["https://portfolio.metamask.io"]
     },
     "snap_getBip32Entropy": [
       {
