{
  "version": "1.28.2",
  "description": "Manage Solana using MetaMask",
  "proposedName": "Solana",
  "repository": {
    "type": "git",
    "url": "https://github.com/MetaMask/snap-solana-wallet.git"
  },
  "source": {
<<<<<<< HEAD
    "shasum": "wVe5oGgdkqpeu9yJfBpzXfF5cy/O6vCb9NVKy75nL4g=",
=======
    "shasum": "FjxgW+bKFJqy9fBO2Z4J+FSVwmfVvVVd7YLWNKd/lDk=",
>>>>>>> 2b637d2d
    "location": {
      "npm": {
        "filePath": "dist/bundle.js",
        "iconPath": "images/icon.svg",
        "packageName": "@metamask/solana-wallet-snap",
        "registry": "https://registry.npmjs.org/"
      }
    },
    "locales": [
      "locales/en.json"
    ]
  },
  "initialConnections": {
    "https://portfolio.metamask.io": {}
  },
  "initialPermissions": {
    "endowment:rpc": {
      "dapps": true,
      "snaps": false
    },
    "endowment:keyring": {
      "allowedOrigins": [
        "https://portfolio.metamask.io"
      ]
    },
    "snap_getBip32Entropy": [
      {
        "path": [
          "m",
          "44'",
          "501'"
        ],
        "curve": "ed25519"
      }
    ],
    "endowment:network-access": {},
    "endowment:cronjob": {
      "jobs": [
        {
          "expression": "* * * * *",
          "request": {
            "method": "refreshSend",
            "params": {}
          }
        },
        {
          "expression": "* * * * *",
          "request": {
            "method": "refreshConfirmationEstimation",
            "params": {}
          }
        },
        {
          "expression": "* * * * *",
          "request": {
            "method": "refreshTransactions",
            "params": {}
          }
        },
        {
          "expression": "* * * * *",
          "request": {
            "method": "refreshAssets",
            "params": {}
          }
        }
      ]
    },
    "endowment:protocol": {
      "scopes": {
        "solana:5eykt4UsFv8P8NJdTREpY1vzqKqZKvdp": {
          "methods": [
            "getGenesisHash",
            "getLatestBlockhash"
          ]
        },
        "solana:EtWTRABZaYq6iMfeYKouRu166VU2xqa1": {
          "methods": [
            "getGenesisHash",
            "getLatestBlockhash"
          ]
        }
      }
    },
    "endowment:assets": {
      "scopes": [
        "solana:5eykt4UsFv8P8NJdTREpY1vzqKqZKvdp",
        "solana:EtWTRABZaYq6iMfeYKouRu166VU2xqa1"
      ]
    },
    "snap_manageAccounts": {},
    "snap_manageState": {},
    "snap_dialog": {},
    "snap_getPreferences": {}
  },
  "manifestVersion": "0.1"
}<|MERGE_RESOLUTION|>--- conflicted
+++ resolved
@@ -7,11 +7,7 @@
     "url": "https://github.com/MetaMask/snap-solana-wallet.git"
   },
   "source": {
-<<<<<<< HEAD
     "shasum": "wVe5oGgdkqpeu9yJfBpzXfF5cy/O6vCb9NVKy75nL4g=",
-=======
-    "shasum": "FjxgW+bKFJqy9fBO2Z4J+FSVwmfVvVVd7YLWNKd/lDk=",
->>>>>>> 2b637d2d
     "location": {
       "npm": {
         "filePath": "dist/bundle.js",
