{
  "version": "1.6.0",
  "description": "Manage Solana using MetaMask",
  "proposedName": "Solana",
  "repository": {
    "type": "git",
    "url": "https://github.com/MetaMask/snap-solana-wallet.git"
  },
  "source": {
<<<<<<< HEAD
    "shasum": "rmKXUO/MXMzsC11Bf7mWOIZA3gniYYxZq9VSNsf9SEY=",
=======
    "shasum": "Pg+vHEiph3qKCk6N2oILTRJmgiwxG2jteiqda3wkwlU=",
>>>>>>> e6f0acc6
    "location": {
      "npm": {
        "filePath": "dist/bundle.js",
        "iconPath": "images/icon.svg",
        "packageName": "@metamask/solana-wallet-snap",
        "registry": "https://registry.npmjs.org/"
      }
    },
    "locales": [
      "locales/en.json"
    ]
  },
  "initialConnections": {
    "https://portfolio.metamask.io": {},
    "http://localhost:3000": {}
  },
  "initialPermissions": {
    "endowment:rpc": {
      "dapps": true,
      "snaps": false
    },
    "endowment:keyring": {
      "allowedOrigins": [
        "https://portfolio.metamask.io",
        "http://localhost:3000"
      ]
    },
    "snap_getBip32Entropy": [
      {
        "path": [
          "m",
          "44'",
          "501'"
        ],
        "curve": "ed25519"
      }
    ],
    "endowment:network-access": {},
    "endowment:cronjob": {
      "jobs": [
        {
          "expression": "* * * * *",
          "request": {
            "method": "refreshTokenPrices",
            "params": {}
          }
        },
        {
          "expression": "* * * * *",
          "request": {
            "method": "refreshTransactions",
            "params": {}
          }
        },
        {
          "expression": "* * * * *",
          "request": {
            "method": "refreshAssets",
            "params": {}
          }
        }
      ]
    },
    "endowment:assets": {
      "scopes": [
        "solana:5eykt4UsFv8P8NJdTREpY1vzqKqZKvdp",
        "solana:EtWTRABZaYq6iMfeYKouRu166VU2xqa1"
      ]
    },
    "endowment:lifecycle-hooks": {},
    "snap_manageAccounts": {},
    "snap_manageState": {},
    "snap_dialog": {},
    "snap_getPreferences": {}
  },
  "manifestVersion": "0.1"
}<|MERGE_RESOLUTION|>--- conflicted
+++ resolved
@@ -7,11 +7,7 @@
     "url": "https://github.com/MetaMask/snap-solana-wallet.git"
   },
   "source": {
-<<<<<<< HEAD
     "shasum": "rmKXUO/MXMzsC11Bf7mWOIZA3gniYYxZq9VSNsf9SEY=",
-=======
-    "shasum": "Pg+vHEiph3qKCk6N2oILTRJmgiwxG2jteiqda3wkwlU=",
->>>>>>> e6f0acc6
     "location": {
       "npm": {
         "filePath": "dist/bundle.js",
