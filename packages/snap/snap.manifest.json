--- conflicted
+++ resolved
@@ -7,11 +7,7 @@
     "url": "https://github.com/MetaMask/snap-solana-wallet.git"
   },
   "source": {
-<<<<<<< HEAD
-    "shasum": "jMdGeraMlG1QKde3Qvy66nBIQnEKZn/NfJziad8KE14=",
-=======
     "shasum": "Eg3ulrqaEt3Z7OGwDbgXivpCyoLB6e14q9zOKvdSdoA=",
->>>>>>> 87b29b62
     "location": {
       "npm": {
         "filePath": "dist/bundle.js",
