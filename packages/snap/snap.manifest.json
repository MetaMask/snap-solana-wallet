{
  "version": "1.13.0",
  "description": "Manage Solana using MetaMask",
  "proposedName": "Solana",
  "repository": {
    "type": "git",
    "url": "https://github.com/MetaMask/snap-solana-wallet.git"
  },
  "source": {
<<<<<<< HEAD
    "shasum": "AkGHIbAUPdeD/CYWVqd9BT7jdVbkA/frfvh0VdWSoJk=",
=======
    "shasum": "mbTtwA5dhWZUK3ph/X7Vr9ClR2Kr70b+KvTrvAweJ3Q=",
>>>>>>> bb7040fe
    "location": {
      "npm": {
        "filePath": "dist/bundle.js",
        "iconPath": "images/icon.svg",
        "packageName": "@metamask/solana-wallet-snap",
        "registry": "https://registry.npmjs.org/"
      }
    },
    "locales": [
      "locales/en.json"
    ]
  },
  "initialConnections": {
    "https://portfolio.metamask.io": {}
  },
  "initialPermissions": {
    "endowment:rpc": {
      "dapps": true,
      "snaps": false
    },
    "endowment:keyring": {
      "allowedOrigins": [
        "https://portfolio.metamask.io"
      ]
    },
    "snap_getBip32Entropy": [
      {
        "path": [
          "m",
          "44'",
          "501'"
        ],
        "curve": "ed25519"
      }
    ],
    "endowment:network-access": {},
    "endowment:cronjob": {
      "jobs": [
        {
          "expression": "* * * * *",
          "request": {
            "method": "refreshSend",
            "params": {}
          }
        },
        {
          "expression": "* * * * *",
          "request": {
            "method": "refreshConfirmationEstimation",
            "params": {}
          }
        },
        {
          "expression": "* * * * *",
          "request": {
            "method": "refreshTransactions",
            "params": {}
          }
        },
        {
          "expression": "* * * * *",
          "request": {
            "method": "refreshAssets",
            "params": {}
          }
        }
      ]
    },
    "endowment:protocol": {
      "scopes": {
        "solana:5eykt4UsFv8P8NJdTREpY1vzqKqZKvdp": {
          "methods": [
            "getGenesisHash"
          ]
        },
        "solana:EtWTRABZaYq6iMfeYKouRu166VU2xqa1": {
          "methods": [
            "getGenesisHash"
          ]
        }
      }
    },
    "endowment:assets": {
      "scopes": [
        "solana:5eykt4UsFv8P8NJdTREpY1vzqKqZKvdp",
        "solana:EtWTRABZaYq6iMfeYKouRu166VU2xqa1"
      ]
    },
    "snap_manageAccounts": {},
    "snap_manageState": {},
    "snap_dialog": {},
    "snap_getPreferences": {}
  },
  "manifestVersion": "0.1"
}<|MERGE_RESOLUTION|>--- conflicted
+++ resolved
@@ -7,11 +7,7 @@
     "url": "https://github.com/MetaMask/snap-solana-wallet.git"
   },
   "source": {
-<<<<<<< HEAD
     "shasum": "AkGHIbAUPdeD/CYWVqd9BT7jdVbkA/frfvh0VdWSoJk=",
-=======
-    "shasum": "mbTtwA5dhWZUK3ph/X7Vr9ClR2Kr70b+KvTrvAweJ3Q=",
->>>>>>> bb7040fe
     "location": {
       "npm": {
         "filePath": "dist/bundle.js",
@@ -20,9 +16,7 @@
         "registry": "https://registry.npmjs.org/"
       }
     },
-    "locales": [
-      "locales/en.json"
-    ]
+    "locales": ["locales/en.json"]
   },
   "initialConnections": {
     "https://portfolio.metamask.io": {}
@@ -33,17 +27,11 @@
       "snaps": false
     },
     "endowment:keyring": {
-      "allowedOrigins": [
-        "https://portfolio.metamask.io"
-      ]
+      "allowedOrigins": ["https://portfolio.metamask.io"]
     },
     "snap_getBip32Entropy": [
       {
-        "path": [
-          "m",
-          "44'",
-          "501'"
-        ],
+        "path": ["m", "44'", "501'"],
         "curve": "ed25519"
       }
     ],
@@ -83,14 +71,10 @@
     "endowment:protocol": {
       "scopes": {
         "solana:5eykt4UsFv8P8NJdTREpY1vzqKqZKvdp": {
-          "methods": [
-            "getGenesisHash"
-          ]
+          "methods": ["getGenesisHash"]
         },
         "solana:EtWTRABZaYq6iMfeYKouRu166VU2xqa1": {
-          "methods": [
-            "getGenesisHash"
-          ]
+          "methods": ["getGenesisHash"]
         }
       }
     },
