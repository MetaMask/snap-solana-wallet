{
  "version": "1.4.0",
  "description": "Manage Solana using MetaMask",
  "proposedName": "Solana",
  "repository": {
    "type": "git",
    "url": "https://github.com/MetaMask/snap-solana-wallet.git"
  },
  "source": {
<<<<<<< HEAD
    "shasum": "WLoeDd5OAUFTp320yYKPxUKebKNS1mZOtWrwKTfHQ6o=",
=======
    "shasum": "A07Vsl49SGuXJes64/jKz+E+9MwNcvEIle0OdRKoDKI=",
>>>>>>> 7c87c971
    "location": {
      "npm": {
        "filePath": "dist/bundle.js",
        "iconPath": "images/icon.svg",
        "packageName": "@metamask/solana-wallet-snap",
        "registry": "https://registry.npmjs.org/"
      }
    },
    "locales": [
      "locales/en.json"
    ]
  },
  "initialConnections": {
    "https://portfolio.metamask.io": {}
  },
  "initialPermissions": {
    "endowment:rpc": {
      "dapps": true,
      "snaps": false
    },
    "endowment:keyring": {
      "allowedOrigins": [
        "https://portfolio.metamask.io"
      ]
    },
    "snap_getBip32Entropy": [
      {
        "path": [
          "m",
          "44'",
          "501'"
        ],
        "curve": "ed25519"
      }
    ],
    "endowment:network-access": {},
    "endowment:cronjob": {
      "jobs": [
        {
          "expression": "* * * * *",
          "request": {
            "method": "refreshTokenPrices",
            "params": {}
          }
        },
        {
          "expression": "* * * * *",
          "request": {
            "method": "refreshTransactions",
            "params": {}
          }
        },
        {
          "expression": "* * * * *",
          "request": {
            "method": "refreshAssets",
            "params": {}
          }
        }
      ]
    },
    "endowment:assets": {
      "scopes": [
        "solana:5eykt4UsFv8P8NJdTREpY1vzqKqZKvdp",
        "solana:EtWTRABZaYq6iMfeYKouRu166VU2xqa1"
      ]
    },
    "endowment:lifecycle-hooks": {},
    "snap_manageAccounts": {},
    "snap_manageState": {},
    "snap_dialog": {},
    "snap_getPreferences": {}
  },
  "manifestVersion": "0.1"
}<|MERGE_RESOLUTION|>--- conflicted
+++ resolved
@@ -7,11 +7,7 @@
     "url": "https://github.com/MetaMask/snap-solana-wallet.git"
   },
   "source": {
-<<<<<<< HEAD
-    "shasum": "WLoeDd5OAUFTp320yYKPxUKebKNS1mZOtWrwKTfHQ6o=",
-=======
     "shasum": "A07Vsl49SGuXJes64/jKz+E+9MwNcvEIle0OdRKoDKI=",
->>>>>>> 7c87c971
     "location": {
       "npm": {
         "filePath": "dist/bundle.js",
