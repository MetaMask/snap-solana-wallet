{
  "version": "1.3.0",
  "description": "Manage Solana using MetaMask",
  "proposedName": "Solana",
  "repository": {
    "type": "git",
    "url": "https://github.com/MetaMask/snap-solana-wallet.git"
  },
  "source": {
<<<<<<< HEAD
    "shasum": "TddgwhVBzhTSKFxJbtkXY1IMxz0dIEUBQ8vftov3p3c=",
=======
    "shasum": "H6B+Fr+degDmD90s5KSubAqg7fgCHlnNoPiZAiaLXv4=",
>>>>>>> b7789648
    "location": {
      "npm": {
        "filePath": "dist/bundle.js",
        "iconPath": "images/icon.svg",
        "packageName": "@metamask/solana-wallet-snap",
        "registry": "https://registry.npmjs.org/"
      }
    },
    "locales": [
      "locales/en.json"
    ]
  },
  "initialConnections": {
    "http://localhost:3000": {},
    "https://portfolio.metamask.io": {},
    "https://portfolio-builds.metafi-dev.codefi.network": {},
    "https://dev.portfolio.metamask.io": {},
    "https://ramps-dev.portfolio.metamask.io": {}
  },
  "initialPermissions": {
    "endowment:rpc": {
      "dapps": true,
      "snaps": false
    },
    "endowment:keyring": {
      "allowedOrigins": [
        "http://localhost:3000",
        "https://portfolio.metamask.io",
        "https://portfolio-builds.metafi-dev.codefi.network",
        "https://dev.portfolio.metamask.io",
        "https://ramps-dev.portfolio.metamask.io"
      ]
    },
    "snap_getBip32Entropy": [
      {
        "path": [
          "m",
          "44'",
          "501'"
        ],
        "curve": "ed25519"
      }
    ],
    "endowment:network-access": {},
    "endowment:cronjob": {
      "jobs": [
        {
          "expression": "* * * * *",
          "request": {
            "method": "refreshTokenPrices",
            "params": {}
          }
        },
        {
          "expression": "* * * * *",
          "request": {
            "method": "refreshTransactions",
            "params": {}
          }
        },
        {
          "expression": "* * * * *",
          "request": {
            "method": "refreshAssets",
            "params": {}
          }
        }
      ]
    },
    "endowment:assets": {
      "scopes": [
        "solana:5eykt4UsFv8P8NJdTREpY1vzqKqZKvdp",
        "solana:EtWTRABZaYq6iMfeYKouRu166VU2xqa1"
      ]
    },
    "endowment:lifecycle-hooks": {},
    "snap_manageAccounts": {},
    "snap_manageState": {},
    "snap_dialog": {},
    "snap_getPreferences": {}
  },
  "manifestVersion": "0.1"
}<|MERGE_RESOLUTION|>--- conflicted
+++ resolved
@@ -7,11 +7,7 @@
     "url": "https://github.com/MetaMask/snap-solana-wallet.git"
   },
   "source": {
-<<<<<<< HEAD
-    "shasum": "TddgwhVBzhTSKFxJbtkXY1IMxz0dIEUBQ8vftov3p3c=",
-=======
     "shasum": "H6B+Fr+degDmD90s5KSubAqg7fgCHlnNoPiZAiaLXv4=",
->>>>>>> b7789648
     "location": {
       "npm": {
         "filePath": "dist/bundle.js",
