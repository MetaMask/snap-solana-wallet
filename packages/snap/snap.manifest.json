--- conflicted
+++ resolved
@@ -7,11 +7,7 @@
     "url": "https://github.com/MetaMask/snap-solana-wallet.git"
   },
   "source": {
-<<<<<<< HEAD
-    "shasum": "3pJncMZq5/rB3fxoL2ac0sxczYlCQmjp1z1cSC6gFUA=",
-=======
     "shasum": "blhofMZ3U3fDb1AlHpNSkEdPsS9mG9sxLAPt3fos/qs=",
->>>>>>> a6a44a54
     "location": {
       "npm": {
         "filePath": "dist/bundle.js",
