{
  "version": "1.1.0",
  "description": "Manage Solana using MetaMask",
  "proposedName": "Solana",
  "repository": {
    "type": "git",
    "url": "https://github.com/MetaMask/snap-solana-wallet.git"
  },
  "source": {
<<<<<<< HEAD
    "shasum": "Bf8/2HcMvMKL+WR4O7EVbSCxkJ4G/HwuH0AUv9mCvOU=",
=======
    "shasum": "+vZ+BFOUNCGVCHkKjTVhiOysgeyEOhxtUoxkN3SS4xk=",
>>>>>>> a27d1ce6
    "location": {
      "npm": {
        "filePath": "dist/bundle.js",
        "iconPath": "images/icon.svg",
        "packageName": "@metamask/solana-wallet-snap",
        "registry": "https://registry.npmjs.org/"
      }
    },
    "locales": [
      "locales/en.json"
    ]
  },
  "initialConnections": {
    "http://localhost:3000": {},
    "https://portfolio.metamask.io": {},
    "https://portfolio-builds.metafi-dev.codefi.network": {},
    "https://dev.portfolio.metamask.io": {},
    "https://ramps-dev.portfolio.metamask.io": {}
  },
  "initialPermissions": {
    "endowment:rpc": {
      "dapps": true,
      "snaps": false
    },
    "endowment:keyring": {
      "allowedOrigins": [
        "http://localhost:3000",
        "https://portfolio.metamask.io",
        "https://portfolio-builds.metafi-dev.codefi.network",
        "https://dev.portfolio.metamask.io",
        "https://ramps-dev.portfolio.metamask.io"
      ]
    },
    "snap_getBip32Entropy": [
      {
        "path": [
          "m",
          "44'",
          "501'"
        ],
        "curve": "ed25519"
      }
    ],
    "endowment:network-access": {},
    "endowment:cronjob": {
      "jobs": [
        {
          "expression": "* * * * *",
          "request": {
            "method": "refreshTokenPrices",
            "params": {}
          }
        },
        {
          "expression": "* * * * *",
          "request": {
            "method": "refreshTransactions",
            "params": {}
          }
        }
      ]
    },
    "endowment:lifecycle-hooks": {},
    "snap_manageAccounts": {},
    "snap_manageState": {},
    "snap_dialog": {},
    "snap_getPreferences": {}
  },
  "manifestVersion": "0.1"
}<|MERGE_RESOLUTION|>--- conflicted
+++ resolved
@@ -7,11 +7,7 @@
     "url": "https://github.com/MetaMask/snap-solana-wallet.git"
   },
   "source": {
-<<<<<<< HEAD
-    "shasum": "Bf8/2HcMvMKL+WR4O7EVbSCxkJ4G/HwuH0AUv9mCvOU=",
-=======
-    "shasum": "+vZ+BFOUNCGVCHkKjTVhiOysgeyEOhxtUoxkN3SS4xk=",
->>>>>>> a27d1ce6
+    "shasum": "igW3OrbtfHgqjOKgfy+lZ4Sa63WCtGv/0CaYWeREmvQ=",
     "location": {
       "npm": {
         "filePath": "dist/bundle.js",
