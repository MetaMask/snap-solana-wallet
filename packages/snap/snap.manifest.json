{
  "version": "1.30.3",
  "description": "Manage Solana using MetaMask",
  "proposedName": "Solana",
  "repository": {
    "type": "git",
    "url": "https://github.com/MetaMask/snap-solana-wallet.git"
  },
  "source": {
<<<<<<< HEAD
    "shasum": "wyo+nrpu57UvloJVVEyuDEsDG0O3UN0yyKAvk4vY5EU=",
=======
    "shasum": "atimp6cAdREHC7HXqqa8XqE7+bMLjP4nLfFuqJMbsE8=",
>>>>>>> 4d78fd38
    "location": {
      "npm": {
        "filePath": "dist/bundle.js",
        "iconPath": "images/icon.svg",
        "packageName": "@metamask/solana-wallet-snap",
        "registry": "https://registry.npmjs.org/"
      }
    },
    "locales": [
      "locales/en.json"
    ]
  },
  "initialConnections": {
    "https://portfolio.metamask.io": {}
  },
  "initialPermissions": {
    "endowment:rpc": {
      "dapps": true,
      "snaps": false
    },
    "endowment:keyring": {
      "allowedOrigins": [
        "https://portfolio.metamask.io"
      ]
    },
    "snap_getBip32Entropy": [
      {
        "path": [
          "m",
          "44'",
          "501'"
        ],
        "curve": "ed25519"
      }
    ],
    "endowment:network-access": {},
    "endowment:cronjob": {
      "jobs": [
        {
          "expression": "* * * * *",
          "request": {
            "method": "refreshSend",
            "params": {}
          }
        },
        {
          "expression": "* * * * *",
          "request": {
            "method": "refreshConfirmationEstimation",
            "params": {}
          }
        },
        {
          "expression": "*/5 * * * *",
          "request": {
            "method": "refreshAccounts",
            "params": {}
          }
        }
      ]
    },
    "endowment:protocol": {
      "scopes": {
        "solana:5eykt4UsFv8P8NJdTREpY1vzqKqZKvdp": {
          "methods": [
            "getGenesisHash",
            "getLatestBlockhash"
          ]
        },
        "solana:EtWTRABZaYq6iMfeYKouRu166VU2xqa1": {
          "methods": [
            "getGenesisHash",
            "getLatestBlockhash"
          ]
        }
      }
    },
    "endowment:assets": {
      "scopes": [
        "solana:5eykt4UsFv8P8NJdTREpY1vzqKqZKvdp",
        "solana:EtWTRABZaYq6iMfeYKouRu166VU2xqa1"
      ]
    },
    "snap_manageAccounts": {},
    "snap_manageState": {},
    "snap_dialog": {},
    "snap_getPreferences": {}
  },
  "manifestVersion": "0.1"
}<|MERGE_RESOLUTION|>--- conflicted
+++ resolved
@@ -7,11 +7,7 @@
     "url": "https://github.com/MetaMask/snap-solana-wallet.git"
   },
   "source": {
-<<<<<<< HEAD
     "shasum": "wyo+nrpu57UvloJVVEyuDEsDG0O3UN0yyKAvk4vY5EU=",
-=======
-    "shasum": "atimp6cAdREHC7HXqqa8XqE7+bMLjP4nLfFuqJMbsE8=",
->>>>>>> 4d78fd38
     "location": {
       "npm": {
         "filePath": "dist/bundle.js",
