--- conflicted
+++ resolved
@@ -7,11 +7,7 @@
     "url": "https://github.com/MetaMask/snap-solana-wallet.git"
   },
   "source": {
-<<<<<<< HEAD
-    "shasum": "DaqgB+0nztRi4+WYmt1i6hMhmBw75+YL7WowUnT3Oo0=",
-=======
     "shasum": "SV6ApKE7LcffplxBTcx7ltD0kD33gyXiiRiurJsfaKE=",
->>>>>>> b912153f
     "location": {
       "npm": {
         "filePath": "dist/bundle.js",
