{
  "version": "1.23.0",
  "description": "Manage Solana using MetaMask",
  "proposedName": "Solana",
  "repository": {
    "type": "git",
    "url": "https://github.com/MetaMask/snap-solana-wallet.git"
  },
  "source": {
<<<<<<< HEAD
    "shasum": "30aFFFgnyLXhfXuu22JF7mVJj3a7PpRpdunggAFASGg=",
=======
    "shasum": "ET47g9eo4RzTyDfS2vES3jT5AMu/WyyH/+Nz5PEa6FU=",
>>>>>>> 43b52c3b
    "location": {
      "npm": {
        "filePath": "dist/bundle.js",
        "iconPath": "images/icon.svg",
        "packageName": "@metamask/solana-wallet-snap",
        "registry": "https://registry.npmjs.org/"
      }
    },
    "locales": [
      "locales/en.json"
    ]
  },
  "initialConnections": {
    "https://portfolio.metamask.io": {}
  },
  "initialPermissions": {
    "endowment:rpc": {
      "dapps": true,
      "snaps": false
    },
    "endowment:keyring": {
      "allowedOrigins": [
        "https://portfolio.metamask.io"
      ]
    },
    "snap_getBip32Entropy": [
      {
        "path": [
          "m",
          "44'",
          "501'"
        ],
        "curve": "ed25519"
      }
    ],
    "endowment:network-access": {},
    "endowment:cronjob": {
      "jobs": [
        {
          "expression": "* * * * *",
          "request": {
            "method": "refreshSend",
            "params": {}
          }
        },
        {
          "expression": "* * * * *",
          "request": {
            "method": "refreshConfirmationEstimation",
            "params": {}
          }
        },
        {
          "expression": "* * * * *",
          "request": {
            "method": "refreshTransactions",
            "params": {}
          }
        },
        {
          "expression": "* * * * *",
          "request": {
            "method": "refreshAssets",
            "params": {}
          }
        }
      ]
    },
    "endowment:protocol": {
      "scopes": {
        "solana:5eykt4UsFv8P8NJdTREpY1vzqKqZKvdp": {
          "methods": [
            "getGenesisHash",
            "getLatestBlockhash"
          ]
        },
        "solana:EtWTRABZaYq6iMfeYKouRu166VU2xqa1": {
          "methods": [
            "getGenesisHash",
            "getLatestBlockhash"
          ]
        }
      }
    },
    "endowment:assets": {
      "scopes": [
        "solana:5eykt4UsFv8P8NJdTREpY1vzqKqZKvdp",
        "solana:EtWTRABZaYq6iMfeYKouRu166VU2xqa1"
      ]
    },
    "snap_manageAccounts": {},
    "snap_manageState": {},
    "snap_dialog": {},
    "snap_getPreferences": {}
  },
  "manifestVersion": "0.1"
}<|MERGE_RESOLUTION|>--- conflicted
+++ resolved
@@ -7,11 +7,7 @@
     "url": "https://github.com/MetaMask/snap-solana-wallet.git"
   },
   "source": {
-<<<<<<< HEAD
     "shasum": "30aFFFgnyLXhfXuu22JF7mVJj3a7PpRpdunggAFASGg=",
-=======
-    "shasum": "ET47g9eo4RzTyDfS2vES3jT5AMu/WyyH/+Nz5PEa6FU=",
->>>>>>> 43b52c3b
     "location": {
       "npm": {
         "filePath": "dist/bundle.js",
