--- conflicted
+++ resolved
@@ -7,11 +7,7 @@
     "url": "https://github.com/MetaMask/snap-solana-wallet.git"
   },
   "source": {
-<<<<<<< HEAD
-    "shasum": "7e7p6tD9va/zVK8oSYFkv7fCfQK9GwN9T2MZMePF+iI=",
-=======
     "shasum": "4e2lEVHPemFl+ZGJueTZvx+3f3AVHJxeEZF18IKRNeg=",
->>>>>>> 3cf32a0f
     "location": {
       "npm": {
         "filePath": "dist/bundle.js",
