--- conflicted
+++ resolved
@@ -7,11 +7,7 @@
     "url": "https://github.com/MetaMask/snap-solana-wallet.git"
   },
   "source": {
-<<<<<<< HEAD
-    "shasum": "9UWxDOMl+C7Lv56MWkHOOVVHXb34dwYBQatj8WsU7pw=",
-=======
     "shasum": "QrY6mkL3LOhinta3be3R8iN/B84v9z/xLqtq3/UsETc=",
->>>>>>> 31d85ef9
     "location": {
       "npm": {
         "filePath": "dist/bundle.js",
