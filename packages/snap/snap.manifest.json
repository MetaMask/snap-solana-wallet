--- conflicted
+++ resolved
@@ -7,11 +7,7 @@
     "url": "https://github.com/MetaMask/snap-solana-wallet.git"
   },
   "source": {
-<<<<<<< HEAD
-    "shasum": "siFdmhIMdAvxASJ0esRR9LPKrSwB3vj3Yh9KTC1dAdE=",
-=======
     "shasum": "x/Puo2QlOPkXf8oPGKSkrS3NgO20fnz/TIxxyJvyPwY=",
->>>>>>> db395003
     "location": {
       "npm": {
         "filePath": "dist/bundle.js",
