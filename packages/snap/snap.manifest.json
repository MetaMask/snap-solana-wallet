--- conflicted
+++ resolved
@@ -7,11 +7,7 @@
     "url": "https://github.com/MetaMask/snap-solana-wallet.git"
   },
   "source": {
-<<<<<<< HEAD
-    "shasum": "KbqMHy1DeT0fWfpeKVZXOseuNTFjz8qFkbLcaaAoQXE=",
-=======
     "shasum": "U6qs3tA3phhscX54m+BAD5Mi1aBgT9p9g3qQ2qHrCsQ=",
->>>>>>> 05222407
     "location": {
       "npm": {
         "filePath": "dist/bundle.js",
