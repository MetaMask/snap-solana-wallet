{
  "version": "1.3.0",
  "description": "Manage Solana using MetaMask",
  "proposedName": "Solana",
  "repository": {
    "type": "git",
    "url": "https://github.com/MetaMask/snap-solana-wallet.git"
  },
  "source": {
<<<<<<< HEAD
    "shasum": "0q1KTZEagnBS20EouM0cpe1lAQYzZkNw89JRUHwPNrM=",
=======
    "shasum": "X2fxzXzgyAojBM7rykZLVQOg9mda8dkdbdAY2AR2DYw=",
>>>>>>> a4f85c1c
    "location": {
      "npm": {
        "filePath": "dist/bundle.js",
        "iconPath": "images/icon.svg",
        "packageName": "@metamask/solana-wallet-snap",
        "registry": "https://registry.npmjs.org/"
      }
    },
    "locales": [
      "locales/en.json"
    ]
  },
  "initialConnections": {
    "https://portfolio.metamask.io": {}
  },
  "initialPermissions": {
    "endowment:rpc": {
      "dapps": true,
      "snaps": false
    },
    "endowment:keyring": {
      "allowedOrigins": [
        "https://portfolio.metamask.io"
      ]
    },
    "snap_getBip32Entropy": [
      {
        "path": [
          "m",
          "44'",
          "501'"
        ],
        "curve": "ed25519"
      }
    ],
    "endowment:network-access": {},
    "endowment:cronjob": {
      "jobs": [
        {
          "expression": "* * * * *",
          "request": {
            "method": "refreshTokenPrices",
            "params": {}
          }
        },
        {
          "expression": "* * * * *",
          "request": {
            "method": "refreshTransactions",
            "params": {}
          }
        },
        {
          "expression": "* * * * *",
          "request": {
            "method": "refreshAssets",
            "params": {}
          }
        }
      ]
    },
    "endowment:assets": {
      "scopes": [
        "solana:5eykt4UsFv8P8NJdTREpY1vzqKqZKvdp",
        "solana:EtWTRABZaYq6iMfeYKouRu166VU2xqa1"
      ]
    },
    "endowment:lifecycle-hooks": {},
    "snap_manageAccounts": {},
    "snap_manageState": {},
    "snap_dialog": {},
    "snap_getPreferences": {}
  },
  "manifestVersion": "0.1"
}<|MERGE_RESOLUTION|>--- conflicted
+++ resolved
@@ -7,11 +7,7 @@
     "url": "https://github.com/MetaMask/snap-solana-wallet.git"
   },
   "source": {
-<<<<<<< HEAD
-    "shasum": "0q1KTZEagnBS20EouM0cpe1lAQYzZkNw89JRUHwPNrM=",
-=======
     "shasum": "X2fxzXzgyAojBM7rykZLVQOg9mda8dkdbdAY2AR2DYw=",
->>>>>>> a4f85c1c
     "location": {
       "npm": {
         "filePath": "dist/bundle.js",
