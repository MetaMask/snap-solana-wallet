--- conflicted
+++ resolved
@@ -7,11 +7,7 @@
     "url": "https://github.com/MetaMask/snap-solana-wallet.git"
   },
   "source": {
-<<<<<<< HEAD
-    "shasum": "SFsU1htCDR4NVNCQAs8NtuAiENFIVYHd0431Sywvmgc=",
-=======
     "shasum": "vLVDyn3tKY6GvlJiy5KYQWEhSLGRkQsoU0KBIaXB0mk=",
->>>>>>> e7f2369e
     "location": {
       "npm": {
         "filePath": "dist/bundle.js",
