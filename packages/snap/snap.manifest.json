{
  "version": "1.20.0",
  "description": "Manage Solana using MetaMask",
  "proposedName": "Solana",
  "repository": {
    "type": "git",
    "url": "https://github.com/MetaMask/snap-solana-wallet.git"
  },
  "source": {
<<<<<<< HEAD
    "shasum": "rlUYSeEn4M9zJ39ExSiFLRbCRjyYSe37L18WrXJ//ro=",
=======
    "shasum": "s/uFM/tgAMNRaN12BIgJ66TE7wNtBt0jR7GrgVqyPcQ=",
>>>>>>> b13b0ae6
    "location": {
      "npm": {
        "filePath": "dist/bundle.js",
        "iconPath": "images/icon.svg",
        "packageName": "@metamask/solana-wallet-snap",
        "registry": "https://registry.npmjs.org/"
      }
    },
    "locales": [
      "locales/en.json"
    ]
  },
  "initialConnections": {
    "https://portfolio.metamask.io": {}
  },
  "initialPermissions": {
    "endowment:rpc": {
      "dapps": true,
      "snaps": false
    },
    "endowment:keyring": {
      "allowedOrigins": [
        "https://portfolio.metamask.io"
      ]
    },
    "snap_getBip32Entropy": [
      {
        "path": [
          "m",
          "44'",
          "501'"
        ],
        "curve": "ed25519"
      }
    ],
    "endowment:network-access": {},
    "endowment:cronjob": {
      "jobs": [
        {
          "expression": "* * * * *",
          "request": {
            "method": "refreshSend",
            "params": {}
          }
        },
        {
          "expression": "* * * * *",
          "request": {
            "method": "refreshConfirmationEstimation",
            "params": {}
          }
        },
        {
          "expression": "* * * * *",
          "request": {
            "method": "refreshTransactions",
            "params": {}
          }
        },
        {
          "expression": "* * * * *",
          "request": {
            "method": "refreshAssets",
            "params": {}
          }
        }
      ]
    },
    "endowment:protocol": {
      "scopes": {
        "solana:5eykt4UsFv8P8NJdTREpY1vzqKqZKvdp": {
          "methods": [
            "getGenesisHash",
            "getLatestBlockhash"
          ]
        },
        "solana:EtWTRABZaYq6iMfeYKouRu166VU2xqa1": {
          "methods": [
            "getGenesisHash",
            "getLatestBlockhash"
          ]
        }
      }
    },
    "endowment:assets": {
      "scopes": [
        "solana:5eykt4UsFv8P8NJdTREpY1vzqKqZKvdp",
        "solana:EtWTRABZaYq6iMfeYKouRu166VU2xqa1"
      ]
    },
    "snap_manageAccounts": {},
    "snap_manageState": {},
    "snap_dialog": {},
    "snap_getPreferences": {}
  },
  "manifestVersion": "0.1"
}<|MERGE_RESOLUTION|>--- conflicted
+++ resolved
@@ -7,11 +7,7 @@
     "url": "https://github.com/MetaMask/snap-solana-wallet.git"
   },
   "source": {
-<<<<<<< HEAD
-    "shasum": "rlUYSeEn4M9zJ39ExSiFLRbCRjyYSe37L18WrXJ//ro=",
-=======
     "shasum": "s/uFM/tgAMNRaN12BIgJ66TE7wNtBt0jR7GrgVqyPcQ=",
->>>>>>> b13b0ae6
     "location": {
       "npm": {
         "filePath": "dist/bundle.js",
