{
  "version": "1.33.1",
  "description": "Manage Solana using MetaMask",
  "proposedName": "Solana",
  "repository": {
    "type": "git",
    "url": "https://github.com/MetaMask/snap-solana-wallet.git"
  },
  "source": {
<<<<<<< HEAD
    "shasum": "fpSK1djM7LPLNKV8vvy2MHMzG4excQx3Y1qzQpcLcqE=",
=======
    "shasum": "0G8PXZNx7ioU2jbDWfX7Qv94bxORrt2q1mgWZj/ajow=",
>>>>>>> dcdcdbd5
    "location": {
      "npm": {
        "filePath": "dist/bundle.js",
        "iconPath": "images/icon.svg",
        "packageName": "@metamask/solana-wallet-snap",
        "registry": "https://registry.npmjs.org/"
      }
    },
    "locales": ["locales/en.json"]
  },
  "initialConnections": {
    "https://portfolio.metamask.io": {}
  },
  "initialPermissions": {
    "endowment:rpc": {
      "dapps": true,
      "snaps": false
    },
    "endowment:keyring": {
      "allowedOrigins": ["https://portfolio.metamask.io"]
    },
    "snap_getBip32Entropy": [
      {
        "path": ["m", "44'", "501'"],
        "curve": "ed25519"
      }
    ],
    "endowment:network-access": {},
    "endowment:cronjob": {
      "jobs": [
        {
          "expression": "* * * * *",
          "request": {
            "method": "refreshSend",
            "params": {}
          }
        },
        {
          "expression": "* * * * *",
          "request": {
            "method": "refreshConfirmationEstimation",
            "params": {}
          }
        },
        {
          "expression": "*/2 * * * *",
          "request": {
            "method": "scheduleRefreshAccounts",
            "params": {}
          }
        }
      ]
    },
    "endowment:protocol": {
      "scopes": {
        "solana:5eykt4UsFv8P8NJdTREpY1vzqKqZKvdp": {
          "methods": [
            "getGenesisHash",
            "getLatestBlockhash",
            "getMinimumBalanceForRentExemption"
          ]
        },
        "solana:EtWTRABZaYq6iMfeYKouRu166VU2xqa1": {
          "methods": [
            "getGenesisHash",
            "getLatestBlockhash",
            "getMinimumBalanceForRentExemption"
          ]
        }
      }
    },
    "endowment:assets": {
      "scopes": [
        "solana:5eykt4UsFv8P8NJdTREpY1vzqKqZKvdp",
        "solana:EtWTRABZaYq6iMfeYKouRu166VU2xqa1"
      ]
    },
    "snap_manageAccounts": {},
    "snap_manageState": {},
    "snap_dialog": {},
    "snap_getPreferences": {}
  },
  "platformVersion": "7.1.0",
  "manifestVersion": "0.1"
}<|MERGE_RESOLUTION|>--- conflicted
+++ resolved
@@ -7,11 +7,7 @@
     "url": "https://github.com/MetaMask/snap-solana-wallet.git"
   },
   "source": {
-<<<<<<< HEAD
     "shasum": "fpSK1djM7LPLNKV8vvy2MHMzG4excQx3Y1qzQpcLcqE=",
-=======
-    "shasum": "0G8PXZNx7ioU2jbDWfX7Qv94bxORrt2q1mgWZj/ajow=",
->>>>>>> dcdcdbd5
     "location": {
       "npm": {
         "filePath": "dist/bundle.js",
