--- conflicted
+++ resolved
@@ -7,11 +7,7 @@
     "url": "https://github.com/MetaMask/snap-solana-wallet.git"
   },
   "source": {
-<<<<<<< HEAD
-    "shasum": "2RXYYto4LgY25PnPrt61a84NS2JSQJjYVZuE1PS1OoU=",
-=======
     "shasum": "rbdLrtuniD30ey8c0LoAlgTY8ib1S0LHacCq6UR0aNE=",
->>>>>>> a2c2aa37
     "location": {
       "npm": {
         "filePath": "dist/bundle.js",
