{
  "version": "1.36.0",
  "description": "Manage Solana using MetaMask",
  "proposedName": "Solana",
  "repository": {
    "type": "git",
    "url": "https://github.com/MetaMask/snap-solana-wallet.git"
  },
  "source": {
<<<<<<< HEAD
    "shasum": "gaSbeKpSMHBgosKRFZW0OBD3Zwvpg1xpdC7hdeMwhXg=",
=======
    "shasum": "ZPD5vCY2QknVJmYp3yCUgyFPUg2LkJvGmNF8DJguRkI=",
>>>>>>> 961ac857
    "location": {
      "npm": {
        "filePath": "dist/bundle.js",
        "iconPath": "images/icon.svg",
        "packageName": "@metamask/solana-wallet-snap",
        "registry": "https://registry.npmjs.org/"
      }
    },
    "locales": ["locales/en.json"]
  },
  "initialConnections": {
    "https://portfolio.metamask.io": {}
  },
  "initialPermissions": {
    "endowment:rpc": {
      "dapps": true,
      "snaps": false
    },
    "endowment:keyring": {
      "allowedOrigins": ["https://portfolio.metamask.io"]
    },
    "snap_getBip32Entropy": [
      {
        "path": ["m", "44'", "501'"],
        "curve": "ed25519"
      }
    ],
    "endowment:network-access": {},
    "endowment:cronjob": {
      "jobs": [
        {
          "duration": "PT30S",
          "request": {
            "method": "refreshSend",
            "params": {}
          }
        },
        {
          "duration": "PT20S",
          "request": {
            "method": "refreshConfirmationEstimation",
            "params": {}
          }
        },
        {
          "expression": "*/2 * * * *",
          "request": {
            "method": "scheduleRefreshAccounts",
            "params": {}
          }
        }
      ]
    },
    "endowment:protocol": {
      "scopes": {
        "solana:5eykt4UsFv8P8NJdTREpY1vzqKqZKvdp": {
          "methods": [
            "getGenesisHash",
            "getLatestBlockhash",
            "getMinimumBalanceForRentExemption"
          ]
        },
        "solana:EtWTRABZaYq6iMfeYKouRu166VU2xqa1": {
          "methods": [
            "getGenesisHash",
            "getLatestBlockhash",
            "getMinimumBalanceForRentExemption"
          ]
        }
      }
    },
    "endowment:assets": {
      "scopes": [
        "solana:5eykt4UsFv8P8NJdTREpY1vzqKqZKvdp",
        "solana:EtWTRABZaYq6iMfeYKouRu166VU2xqa1"
      ]
    },
    "endowment:name-lookup": {
      "chains": [
        "solana:5eykt4UsFv8P8NJdTREpY1vzqKqZKvdp",
        "solana:EtWTRABZaYq6iMfeYKouRu166VU2xqa1"
      ]
    },
    "snap_manageAccounts": {},
    "snap_manageState": {},
    "snap_dialog": {},
    "snap_getPreferences": {}
  },
  "platformVersion": "9.0.0",
  "manifestVersion": "0.1"
}<|MERGE_RESOLUTION|>--- conflicted
+++ resolved
@@ -7,11 +7,7 @@
     "url": "https://github.com/MetaMask/snap-solana-wallet.git"
   },
   "source": {
-<<<<<<< HEAD
-    "shasum": "gaSbeKpSMHBgosKRFZW0OBD3Zwvpg1xpdC7hdeMwhXg=",
-=======
     "shasum": "ZPD5vCY2QknVJmYp3yCUgyFPUg2LkJvGmNF8DJguRkI=",
->>>>>>> 961ac857
     "location": {
       "npm": {
         "filePath": "dist/bundle.js",
