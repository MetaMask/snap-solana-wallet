--- conflicted
+++ resolved
@@ -7,11 +7,7 @@
     "url": "https://github.com/MetaMask/snap-solana-wallet.git"
   },
   "source": {
-<<<<<<< HEAD
-    "shasum": "f99XzQyPyGcTq6N7k0c/YIVIw51E0HBO4+x3onAWDr0=",
-=======
     "shasum": "gBdz5WCXztnaPsdChMyRQQobvQNXt0pM/b3yUc3GDR8=",
->>>>>>> 57fb6fd0
     "location": {
       "npm": {
         "filePath": "dist/bundle.js",
