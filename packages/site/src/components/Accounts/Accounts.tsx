--- conflicted
+++ resolved
@@ -34,35 +34,16 @@
           Accounts
         </ChakraText>
         <Flex>
-<<<<<<< HEAD
-          <Button
-            data-test-id="refresh"
-            colorPalette="purple"
-            onClick={fetchAccounts}
-            marginRight="3"
-          >
+          <Button data-test-id="refresh" colorPalette="purple" onClick={fetchAccounts} marginRight="3">
             Refresh
           </Button>
-          <Button
-            data-test-id="add-account"
-            colorPalette="purple"
-            onClick={handleCreateAccount}
-          >
-=======
-          <Button colorPalette="purple" onClick={fetchAccounts} marginRight="3">
-            Refresh
-          </Button>
-          <Button colorPalette="purple" onClick={handleCreateAccount}>
->>>>>>> eb7b5342
+          <Button data-test-id="add-account" colorPalette="purple" onClick={handleCreateAccount}>
             Add account
           </Button>
         </Flex>
       </Flex>
-<<<<<<< HEAD
+
       <Table.Root data-test-id="accounts-table" marginTop="4" variant="line">
-=======
-      <Table.Root marginTop="4" variant="line">
->>>>>>> eb7b5342
         <Table.Header>
           <Table.Row>
             <Table.ColumnHeader>Address</Table.ColumnHeader>
@@ -72,25 +53,11 @@
         </Table.Header>
         <Table.Body>
           {accounts?.map((account) => (
-<<<<<<< HEAD
             <Table.Row data-test-id={account.id} key={account.id}>
-              <Table.Cell data-test-id="address" fontFamily="monospace">
-                {account.address}
-              </Table.Cell>
+              <Table.Cell data-test-id="address" fontFamily="monospace">{account.address}</Table.Cell>
               <Table.Cell data-test-id="balance">N/A</Table.Cell>
               <Table.Cell textAlign="end">
-                <Button
-                  data-test-id="remove"
-                  variant="outline"
-                  colorPalette="purple"
-                >
-=======
-            <Table.Row key={account.id}>
-              <Table.Cell fontFamily="monospace">{account.address}</Table.Cell>
-              <Table.Cell>N/A</Table.Cell>
-              <Table.Cell textAlign="end">
-                <Button variant="outline" colorPalette="purple">
->>>>>>> eb7b5342
+                <Button data-test-id="remove" variant="outline" colorPalette="purple">
                   Remove
                 </Button>
               </Table.Cell>
