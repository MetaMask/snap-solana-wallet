--- conflicted
+++ resolved
@@ -1,8 +1,3 @@
-<<<<<<< HEAD
-import { Flex, Table, Text as ChakraText, Button } from '@chakra-ui/react';
-
-export const Accounts = () => {
-=======
 import {
   Flex,
   Table,
@@ -47,7 +42,6 @@
     fetchAccounts();
   }, []);
 
->>>>>>> 358a3da8
   return (
     <Flex direction="column" width="full">
       <Flex align="center" justifyContent="space-between">
@@ -64,9 +58,6 @@
             <Table.ColumnHeader>Actions</Table.ColumnHeader>
           </Table.Row>
         </Table.Header>
-<<<<<<< HEAD
-        <Table.Body></Table.Body>
-=======
         <Table.Body>
           {accounts?.map((account) => (
             <Table.Row key={account.id}>
@@ -93,7 +84,6 @@
             </Table.Row>
           ))}
         </Table.Body>
->>>>>>> 358a3da8
       </Table.Root>
     </Flex>
   );
